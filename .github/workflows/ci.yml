name: CI for Autotools

on: [push, pull_request]

jobs:

  linux-multi:
    runs-on: ubuntu-latest
    name: Autotools build on Linux
    steps:
    - name: Install system dependencies
      run: |
        sudo apt-get update -yq
        sudo apt-get install -yq --no-install-recommends \
            zlib1g-dev libmpich-dev mpich
    - name: Checkout source code
      uses: actions/checkout@v2
    - name: Run bootstrap script
      run: ./bootstrap
    - name: Make check with MPI and debug, without shared
      shell: bash
      run: |
        DIR="checkMPIdebug_shared" && mkdir -p "$DIR" && cd "$DIR"
        ../configure --enable-mpi --enable-debug --disable-shared \
            CFLAGS="-O0 -g -Wall -Wextra -Wno-unused-parameter"
        make -j V=0
        make -j check V=0
        cd ..
    - name: Make check with MPI, without debug
      shell: bash
      run: |
        DIR="checkMPI" && mkdir -p "$DIR" && cd "$DIR"
        ../configure --enable-mpi CFLAGS="-O2"
        make -j V=0
        make -j check V=0
        cd ..
    - name: Make check without MPI, with debug
      shell: bash
      run: |
        DIR="checkdebug" && mkdir -p "$DIR" && cd "$DIR"
        ../configure --enable-debug CFLAGS="-O0 -g -Wall -Wno-uninitialized"
        make -j V=0
        make -j check V=0
        cd ..
    - name: Make check with MPI, debug and C++ compiler
      shell: bash
      run: |
        DIR="checkMPIdebugCXX" && mkdir -p "$DIR" && cd "$DIR"
        ../configure --enable-mpi --enable-debug CFLAGS="-O0" CC=mpicxx
        make -j V=0
        make -j check V=0
        cd ..
    - name: Make check with OpenMP, MPI, debug
      shell: bash
      run: |
        DIR="checkOpenMPMPIdebug" && mkdir -p "$DIR" && cd "$DIR"
        ../configure --enable-openmp="-fopenmp" --enable-mpi \
            --enable-debug CFLAGS="-O0"
        make -j V=0
        make -j check V=0
        cd ..
    - name: Make distcheck
      shell: bash
      run: |
        DIR="distcheck" && mkdir -p "$DIR" && cd "$DIR"
        ../configure
        make -j distcheck V=0
        cd ..
    - name: Save test suite log
      if: always()
      uses: actions/upload-artifact@v2
      with:
        name: test_suite_log
        path: ./**/test-suite.log

  linux-tarball:
    runs-on: ubuntu-latest
    name: Pack tarball on Linux
    steps:
    - name: Install system dependencies
      run: |
        sudo apt-get update -yq
        sudo apt-get install -yq --no-install-recommends \
            zlib1g-dev libmpich-dev mpich
    - name: Checkout source code
      uses: actions/checkout@v2
      with:
        fetch-depth: 0
    - name: Identify version
      shell: bash
      run: |
        git tag
        git describe --abbrev=4 --match 'v*'
    - name: Run bootstrap script
      run: ./bootstrap
    - name: Configure and make
      shell: bash
      run: |
        DIR="tarball" && mkdir -p "$DIR" && cd "$DIR"
        ../configure --enable-mpi --enable-debug --without-blas \
<<<<<<< HEAD
            CFLAGS="-O0 -g -pedantic -Wall -Wextra -Werror -Wno-unused-parameter \
                    -Wno-builtin-declaration-mismatch -Wno-implicit-fallthrough \
                    -Wno-unknown-pragmas"
=======
            CFLAGS="-O0 -g -pedantic -Wall -Wextra -Werror \
                -Wno-unused-parameter -Wno-builtin-declaration-mismatch \
                -Wno-implicit-fallthrough"
>>>>>>> 9b9bdd63
        make -j V=0
        make -j check V=0
        make -j distcheck V=0
        mv libsc-*.tar.gz ..
        cd ..
    - name: Save tarball
      uses: actions/upload-artifact@v2
      with:
        name: libsc_tarball
        path: ./libsc-*.tar.gz<|MERGE_RESOLUTION|>--- conflicted
+++ resolved
@@ -98,15 +98,9 @@
       run: |
         DIR="tarball" && mkdir -p "$DIR" && cd "$DIR"
         ../configure --enable-mpi --enable-debug --without-blas \
-<<<<<<< HEAD
-            CFLAGS="-O0 -g -pedantic -Wall -Wextra -Werror -Wno-unused-parameter \
-                    -Wno-builtin-declaration-mismatch -Wno-implicit-fallthrough \
-                    -Wno-unknown-pragmas"
-=======
             CFLAGS="-O0 -g -pedantic -Wall -Wextra -Werror \
                 -Wno-unused-parameter -Wno-builtin-declaration-mismatch \
                 -Wno-implicit-fallthrough"
->>>>>>> 9b9bdd63
         make -j V=0
         make -j check V=0
         make -j distcheck V=0
