/*-------------------------------------------------------------------------*/
/**
   @file    dictionary.c
   @author  N. Devillard
   @brief   Implements a dictionary for string variables.

   This module implements a simple dictionary object, i.e. a list
   of string/string associations. This object is useful to store e.g.
   informations retrieved from a configuration file (ini files).
*/
/*--------------------------------------------------------------------------*/

/*---------------------------------------------------------------------------
                                Includes
 ---------------------------------------------------------------------------*/
#include "dictionary.h"
<<<<<<< HEAD
#ifndef SC3_BASE_H
#include <sc.h>
#define sc3_strcopy sc_strcopy
#define sc3_snprintf sc_snprintf
#endif
=======
#include "inistring.h"
#define sc3_strcopy  ini_strcopy
#define sc3_snprintf ini_snprintf
>>>>>>> 04352056

/** Maximum value size for integers and doubles. */
#define MAXVALSZ    1024

/** Minimal allocated number of entries in a dictionary */
#define DICTMINSZ   128

/** Invalid key token */
#define DICT_INVALID_KEY    ((char*)-1)

/*---------------------------------------------------------------------------
                            Private functions
 ---------------------------------------------------------------------------*/

/* Doubles the allocated size associated to a pointer */
/* 'size' is the current allocated size. */
static void * mem_double(void * ptr, int size)
{
    void * newptr ;

    newptr = calloc(2*size, 1);
    if (newptr==NULL) {
        return NULL ;
    }
    memcpy(newptr, ptr, size);
    free(ptr);
    return newptr ;
}

/*-------------------------------------------------------------------------*/
/**
  @brief    Duplicate a string
  @param    s String to duplicate
  @return   Pointer to a newly allocated string, to be freed with free()

  This is a replacement for strdup(). This implementation is provided
  for systems that do not have it.
 */
/*--------------------------------------------------------------------------*/
static char * xstrdup(const char * s)
{
    int lenp1 ;
    char * t ;
    if (!s)
        return NULL ;
    lenp1 = strlen(s) + 1 ;
    t = (char*)malloc(lenp1) ;
    if (t) {
        sc3_strcopy(t,lenp1,s);
    }
    return t ;
}

/*---------------------------------------------------------------------------
                            Function codes
 ---------------------------------------------------------------------------*/
/*-------------------------------------------------------------------------*/
/**
  @brief    Compute the hash key for a string.
  @param    key     Character string to use for key.
  @return   1 unsigned int on at least 32 bits.

  This hash function has been taken from an Article in Dr Dobbs Journal.
  This is normally a collision-free function, distributing keys evenly.
  The key is stored anyway in the struct so that collision can be avoided
  by comparing the key itself in last resort.
 */
/*--------------------------------------------------------------------------*/
unsigned dictionary_hash(const char * key)
{
    int         len ;
    unsigned    hash ;
    int         i ;

    len = strlen(key);
    for (hash=0, i=0 ; i<len ; i++) {
        hash += (unsigned)key[i] ;
        hash += (hash<<10);
        hash ^= (hash>>6) ;
    }
    hash += (hash <<3);
    hash ^= (hash >>11);
    hash += (hash <<15);
    return hash ;
}

/*-------------------------------------------------------------------------*/
/**
  @brief    Create a new dictionary object.
  @param    size    Optional initial size of the dictionary.
  @return   1 newly allocated dictionary objet.

  This function allocates a new dictionary object of given size and returns
  it. If you do not know in advance (roughly) the number of entries in the
  dictionary, give size=0.
 */
/*--------------------------------------------------------------------------*/
dictionary * dictionary_new(int size)
{
    dictionary  *   d ;

    /* If no size was specified, allocate space for DICTMINSZ */
    if (size<DICTMINSZ) size=DICTMINSZ ;

    if (!(d = (dictionary *)calloc(1, sizeof(dictionary)))) {
        return NULL;
    }
    d->size = size ;
    d->val  = (char **)calloc(size, sizeof(char*));
    d->key  = (char **)calloc(size, sizeof(char*));
    d->hash = (unsigned int *)calloc(size, sizeof(unsigned));
    return d ;
}

/*-------------------------------------------------------------------------*/
/**
  @brief    Delete a dictionary object
  @param    d   dictionary object to deallocate.
  @return   void

  Deallocate a dictionary object and all memory associated to it.
 */
/*--------------------------------------------------------------------------*/
void dictionary_del(dictionary * d)
{
    int     i ;

    if (d==NULL) return ;
    for (i=0 ; i<d->size ; i++) {
        if (d->key[i]!=NULL)
            free(d->key[i]);
        if (d->val[i]!=NULL)
            free(d->val[i]);
    }
    free(d->val);
    free(d->key);
    free(d->hash);
    free(d);
    return ;
}

/*-------------------------------------------------------------------------*/
/**
  @brief    Get a value from a dictionary.
  @param    d       dictionary object to search.
  @param    key     Key to look for in the dictionary.
  @param    def     Default value to return if key not found.
  @return   1 pointer to internally allocated character string.

  This function locates a key in a dictionary and returns a pointer to its
  value, or the passed 'def' pointer if no such key can be found in
  dictionary. The returned character pointer points to data internal to the
  dictionary object, you should not try to free it or modify it.
 */
/*--------------------------------------------------------------------------*/
char * dictionary_get(dictionary * d, const char * key, char * def)
{
    unsigned    hash ;
    int         i ;

    hash = dictionary_hash(key);
    for (i=0 ; i<d->size ; i++) {
        if (d->key[i]==NULL)
            continue ;
        /* Compare hash */
        if (hash==d->hash[i]) {
            /* Compare string, to avoid hash collisions */
            if (!strcmp(key, d->key[i])) {
                return d->val[i] ;
            }
        }
    }
    return def ;
}

/*-------------------------------------------------------------------------*/
/**
  @brief    Set a value in a dictionary.
  @param    d       dictionary object to modify.
  @param    key     Key to modify or add.
  @param    val     Value to add.
  @return   int     0 if Ok, anything else otherwise

  If the given key is found in the dictionary, the associated value is
  replaced by the provided one. If the key cannot be found in the
  dictionary, it is added to it.

  It is Ok to provide a NULL value for val, but NULL values for the dictionary
  or the key are considered as errors: the function will return immediately
  in such a case.

  Notice that if you dictionary_set a variable to NULL, a call to
  dictionary_get will return a NULL value: the variable will be found, and
  its value (NULL) is returned. In other words, setting the variable
  content to NULL is equivalent to deleting the variable from the
  dictionary. It is not possible (in this implementation) to have a key in
  the dictionary without value.

  This function returns non-zero in case of failure.
 */
/*--------------------------------------------------------------------------*/
int dictionary_set(dictionary * d, const char * key, const char * val)
{
    int         i ;
    unsigned    hash ;

    if (d==NULL || key==NULL) return -1 ;

    /* Compute hash for this key */
    hash = dictionary_hash(key) ;
    /* Find if value is already in dictionary */
    if (d->n>0) {
        for (i=0 ; i<d->size ; i++) {
            if (d->key[i]==NULL)
                continue ;
            if (hash==d->hash[i]) { /* Same hash value */
                if (!strcmp(key, d->key[i])) {   /* Same key */
                    /* Found a value: modify and return */
                    if (d->val[i]!=NULL)
                        free(d->val[i]);
                    d->val[i] = val ? xstrdup(val) : NULL ;
                    /* Value has been modified: return */
                    return 0 ;
                }
            }
        }
    }
    /* Add a new value */
    /* See if dictionary needs to grow */
    if (d->n==d->size) {

        /* Reached maximum size: reallocate dictionary */
        d->val  = (char **)mem_double(d->val,  d->size * sizeof(char*)) ;
        d->key  = (char **)mem_double(d->key,  d->size * sizeof(char*)) ;
        d->hash = (unsigned int *)mem_double(d->hash, d->size * sizeof(unsigned)) ;
        if ((d->val==NULL) || (d->key==NULL) || (d->hash==NULL)) {
            /* Cannot grow dictionary */
            return -1 ;
        }
        /* Double size */
        d->size *= 2 ;
    }

    /* Insert key in the first empty slot. Start at d->n and wrap at
       d->size. Because d->n < d->size this will necessarily
       terminate. */
    for (i=d->n ; d->key[i] ; ) {
        if(++i == d->size) i = 0;
    }
    /* Copy key */
    d->key[i]  = xstrdup(key);
    d->val[i]  = val ? xstrdup(val) : NULL ;
    d->hash[i] = hash;
    d->n ++ ;
    return 0 ;
}

/*-------------------------------------------------------------------------*/
/**
  @brief    Delete a key in a dictionary
  @param    d       dictionary object to modify.
  @param    key     Key to remove.
  @return   void

  This function deletes a key in a dictionary. Nothing is done if the
  key cannot be found.
 */
/*--------------------------------------------------------------------------*/
void dictionary_unset(dictionary * d, const char * key)
{
    unsigned    hash ;
    int         i ;

    if (key == NULL) {
        return;
    }

    hash = dictionary_hash(key);
    for (i=0 ; i<d->size ; i++) {
        if (d->key[i]==NULL)
            continue ;
        /* Compare hash */
        if (hash==d->hash[i]) {
            /* Compare string, to avoid hash collisions */
            if (!strcmp(key, d->key[i])) {
                /* Found key */
                break ;
            }
        }
    }
    if (i>=d->size)
        /* Key not found */
        return ;

    free(d->key[i]);
    d->key[i] = NULL ;
    if (d->val[i]!=NULL) {
        free(d->val[i]);
        d->val[i] = NULL ;
    }
    d->hash[i] = 0 ;
    d->n -- ;
    return ;
}

/*-------------------------------------------------------------------------*/
/**
  @brief    Dump a dictionary to an opened file pointer.
  @param    d   Dictionary to dump
  @param    f   Opened file pointer.
  @return   void

  Dumps a dictionary onto an opened file pointer. Key pairs are printed out
  as @c [Key]=[Value], one per line. It is Ok to provide stdout or stderr as
  output file pointers.
 */
/*--------------------------------------------------------------------------*/
void dictionary_dump(dictionary * d, FILE * out)
{
    int     i ;

    if (d==NULL || out==NULL) return ;
    if (d->n<1) {
        fprintf(out, "empty dictionary\n");
        return ;
    }
    for (i=0 ; i<d->size ; i++) {
        if (d->key[i]) {
            fprintf(out, "%20s\t[%s]\n",
                    d->key[i],
                    d->val[i] ? d->val[i] : "UNDEF");
        }
    }
    return ;
}


/* Test code */
#ifdef TESTDIC
#define NVALS 20000
int main(int argc, char *argv[])
{
    dictionary  *   d ;
    char    *   val ;
    int         i ;
    char        cval[90] ;

    /* Allocate dictionary */
    printf("allocating...\n");
    d = dictionary_new(0);

    /* Set values in dictionary */
    printf("setting %d values...\n", NVALS);
    for (i=0 ; i<NVALS ; i++) {
        sc3_snprintf (cval, 90, "%04d", i);
        dictionary_set(d, cval, "salut");
    }
    printf("getting %d values...\n", NVALS);
    for (i=0 ; i<NVALS ; i++) {
        sc3_snprintf (cval, 90, "%04d", i);
        val = dictionary_get(d, cval, DICT_INVALID_KEY);
        if (val==DICT_INVALID_KEY) {
            printf("cannot get value for key [%s]\n", cval);
        }
    }
    printf("unsetting %d values...\n", NVALS);
    for (i=0 ; i<NVALS ; i++) {
        sc3_snprintf (cval, 90, "%04d", i);
        dictionary_unset(d, cval);
    }
    if (d->n != 0) {
        printf("error deleting values\n");
    }
    printf("deallocating...\n");
    dictionary_del(d);
    return 0 ;
}
#endif
/* vim: set ts=4 et sw=4 tw=75 */<|MERGE_RESOLUTION|>--- conflicted
+++ resolved
@@ -14,17 +14,9 @@
                                 Includes
  ---------------------------------------------------------------------------*/
 #include "dictionary.h"
-<<<<<<< HEAD
-#ifndef SC3_BASE_H
-#include <sc.h>
-#define sc3_strcopy sc_strcopy
-#define sc3_snprintf sc_snprintf
-#endif
-=======
 #include "inistring.h"
 #define sc3_strcopy  ini_strcopy
 #define sc3_snprintf ini_snprintf
->>>>>>> 04352056
 
 /** Maximum value size for integers and doubles. */
 #define MAXVALSZ    1024
