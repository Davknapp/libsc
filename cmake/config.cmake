include(CheckIncludeFile)
include(CheckSymbolExists)
include(CheckTypeSize)
include(CheckPrototypeDefinition)
include(CheckCSourceCompiles)

# --- keep library finds in here so we don't forget to do them first

if(mpi)
  find_package(MPI COMPONENTS C REQUIRED)
endif()

if(openmp)
  find_package(OpenMP COMPONENTS C REQUIRED)
endif()

if(zlib)
  message(STATUS "Using builtin zlib")
  include(${CMAKE_CURRENT_LIST_DIR}/zlib.cmake)
  set(SC_HAVE_ZLIB true)
else()
  find_package(ZLIB)
  if(ZLIB_FOUND)
    message(STATUS "Using system zlib : ${ZLIB_VERSION_STRING}")
    set(SC_HAVE_ZLIB true)
  else()
    message(STATUS "Zlib disabled (not found). Consider using cmake \"-Dzlib=ON\" to turn on builtin zlib.")
    set(SC_HAVE_ZLIB false)
  endif()
endif()

find_package(Threads)

include(${CMAKE_CURRENT_LIST_DIR}/jansson.cmake)

# --- set global compile environment

# Build all targets with -fPIC so that libsc itself can be linked as a
# shared library, or linked into a shared library.
set(CMAKE_POSITION_INDEPENDENT_CODE ON)

# --- generate sc_config.h

set(CMAKE_REQUIRED_INCLUDES)
set(CMAKE_REQUIRED_LIBRARIES)

if(MPI_FOUND)
  set(CMAKE_REQUIRED_LIBRARIES MPI::MPI_C)
  set(SC_CC \"${MPI_C_COMPILER}\")
  set(SC_CPP ${MPI_C_COMPILER})
else()
  set(SC_CC \"${CMAKE_C_COMPILER}\")
  set(SC_CPP ${CMAKE_C_COMPILER})
endif()

check_symbol_exists(sqrt math.h SC_NONEED_M)

if(NOT SC_NONEED_M)
  set(CMAKE_REQUIRED_LIBRARIES ${CMAKE_REQUIRED_LIBRARIES} m)
  check_symbol_exists(sqrt math.h SC_NEED_M)
endif()

string(APPEND SC_CPP " -E")
set(SC_CPP \"${SC_CPP}\")

set(SC_CFLAGS "${CMAKE_C_FLAGS}\ ${MPI_C_COMPILE_OPTIONS}")
set(SC_CFLAGS \"${SC_CFLAGS}\")

set(SC_CPPFLAGS \"\")

set(SC_LDFLAGS \"${MPI_C_LINK_FLAGS}\")

if(zlib)
  set(SC_LIBS \"${ZLIB_LIBRARIES}\ m\")
else()
  set(SC_LIBS \"m\")
endif()

set(SC_ENABLE_PTHREAD ${CMAKE_USE_PTHREADS_INIT})
set(SC_ENABLE_MEMALIGN 1)

if(MPI_FOUND)
<<<<<<< HEAD
  set(SC_ENABLE_MPI ${MPI_FOUND})
  check_c_source_compiles("
  #include <mpi.h>
  int main (void) {
    MPI_Comm subcomm;
    MPI_Init ((int *) 0, (char ***) 0);
    MPI_Comm_split_type(MPI_COMM_WORLD,MPI_COMM_TYPE_SHARED,0,MPI_INFO_NULL,&subcomm);
    MPI_Finalize ();
    return 0;
  }" SC_ENABLE_MPICOMMSHARED)
  set(SC_ENABLE_MPIIO 1)
=======
  set(SC_ENABLE_MPI 1)
  check_symbol_exists(MPI_COMM_TYPE_SHARED mpi.h SC_ENABLE_MPICOMMSHARED)
  # perform check to set SC_ENABLE_MPIIO
  include(cmake/check_mpiio.cmake)
>>>>>>> 83bd019f
  check_symbol_exists(MPI_Init_thread mpi.h SC_ENABLE_MPITHREAD)
  check_symbol_exists(MPI_Win_allocate_shared mpi.h SC_ENABLE_MPIWINSHARED)
endif(MPI_FOUND)

  check_c_source_compiles("
  #include <mpi.h>
  int main (void) {
    MPI_Comm subcomm;
    MPI_Init ((int *) 0, (char ***) 0);
    MPI_Comm_split_type(MPI_COMM_WORLD,OMPI_COMM_TYPE_SOCKET,0,MPI_INFO_NULL,&subcomm);
    MPI_Finalize ();
    return 0;
  }" SC_ENABLE_OMPICOMMSOCKET)
check_symbol_exists(realloc stdlib.h SC_ENABLE_USE_REALLOC)

check_symbol_exists(aligned_alloc stdlib.h SC_HAVE_ALIGNED_ALLOC)
if(NOT SC_HAVE_ALIGNED_ALLOC)
  check_symbol_exists(_aligned_malloc malloc.h SC_HAVE_ALIGNED_MALLOC)
endif()

check_symbol_exists(backtrace execinfo.h SC_HAVE_BACKTRACE)
check_symbol_exists(backtrace_symbols execinfo.h SC_HAVE_BACKTRACE_SYMBOLS)

check_include_file(execinfo.h SC_HAVE_EXECINFO_H)
check_symbol_exists(fsync unistd.h SC_HAVE_FSYNC)
check_include_file(inttypes.h SC_HAVE_INTTYPES_H)
check_include_file(memory.h SC_HAVE_MEMORY_H)

check_symbol_exists(posix_memalign stdlib.h SC_HAVE_POSIX_MEMALIGN)
check_symbol_exists(basename libgen.h SC_HAVE_BASENAME)

# requires -D_GNU_SOURCE, missing on MinGW
# https://www.gnu.org/software/gnulib/manual/html_node/qsort_005fr.html
set(CMAKE_REQUIRED_DEFINITIONS -D_GNU_SOURCE)
check_symbol_exists(qsort_r stdlib.h SC_HAVE_QSORT_R)
if(SC_HAVE_QSORT_R)
  # check for GNU version of qsort_r
  check_prototype_definition(qsort_r
	"void qsort_r(void *base, size_t nmemb, size_t size, int (*compar)(const void *, const void *, void *), void *arg)"
	"" "stdlib.h" SC_HAVE_GNU_QSORT_R)
  # check for BSD version of qsort_r
  check_prototype_definition(qsort_r
	"void qsort_r(void *base, size_t nmemb, size_t size, void *thunk, int (*compar)(void *, const void *, const void *))"
	"" "stdlib.h" SC_HAVE_BSD_QSORT_R)
endif()
set(CMAKE_REQUIRED_DEFINITIONS)

check_symbol_exists(fabs math.h SC_HAVE_FABS)

check_include_file(signal.h SC_HAVE_SIGNAL_H)
check_include_file(stdint.h SC_HAVE_STDINT_H)
check_include_file(stdlib.h SC_HAVE_STDLIB_H)

check_include_file(string.h SC_HAVE_STRING_H)
if(SC_HAVE_STDLIB_H)
  check_symbol_exists(random stdlib.h SC_HAVE_RANDOM)
  check_symbol_exists(srandom stdlib.h SC_HAVE_SRANDOM)
endif()

check_symbol_exists(strtoll stdlib.h SC_HAVE_STRTOLL)
check_symbol_exists(strtok_r string.h SC_HAVE_STRTOK_R)

check_include_file(sys/types.h SC_HAVE_SYS_TYPES_H)

check_include_file(sys/time.h SC_HAVE_SYS_TIME_H)
check_include_file(time.h SC_HAVE_TIME_H)

if(WIN32)
  # even though Windows has time.h, struct timeval is in Winsock2.h
  check_include_file(Winsock2.h SC_HAVE_WINSOCK2_H)
  set(WINSOCK_LIBRARIES wsock32 ws2_32 Iphlpapi)
endif()

check_include_file(libgen.h SC_HAVE_LIBGEN_H)
check_include_file(unistd.h SC_HAVE_UNISTD_H)
if(SC_HAVE_UNISTD_H)
  check_include_file(getopt.h SC_HAVE_GETOPT_H)
endif()

if(NOT SC_HAVE_GETOPT_H)
  set(SC_PROVIDE_GETOPT True)
endif()

check_include_file(sys/ioctl.h SC_HAVE_SYS_IOCTL_H)
check_include_file(sys/select.h SC_HAVE_SYS_SELECT_H)
check_include_file(sys/stat.h SC_HAVE_SYS_STAT_H)
check_include_file(fcntl.h SC_HAVE_FCNTL_H)

if(CMAKE_SYSTEM_NAME STREQUAL "Linux")
  check_include_file(linux/videodev2.h SC_HAVE_LINUX_VIDEODEV2_H)
  check_include_file(linux/version.h SC_HAVE_LINUX_VERSION_H)

  if(SC_HAVE_LINUX_VIDEODEV2_H AND SC_HAVE_LINUX_VERSION_H)
    file(READ ${CMAKE_CURRENT_LIST_DIR}/check_v4l2.c check_v4l2_src)
    check_c_source_compiles([=[${check_v4l2_src}]=] SC_ENABLE_V4L2)
  endif()
endif()

if(zlib)
  set(CMAKE_REQUIRED_LIBRARIES ZLIB::ZLIB)
  set(SC_HAVE_ZLIB true)
endif()

check_type_size(int SC_SIZEOF_INT BUILTIN_TYPES_ONLY)
check_type_size("unsigned int" SC_SIZEOF_UNSIGNED_INT BUILTIN_TYPES_ONLY)
check_type_size(long SC_SIZEOF_LONG BUILTIN_TYPES_ONLY)
check_type_size("long long" SC_SIZEOF_LONG_LONG BUILTIN_TYPES_ONLY)
check_type_size("unsigned long" SC_SIZEOF_UNSIGNED_LONG BUILTIN_TYPES_ONLY)
check_type_size("unsigned long long" SC_SIZEOF_UNSIGNED_LONG_LONG BUILTIN_TYPES_ONLY)
set(SC_SIZEOF_VOID_P ${CMAKE_SIZEOF_VOID_P})

if(CMAKE_BUILD_TYPE MATCHES "(Debug|RelWithDebInfo)")
  set(SC_ENABLE_DEBUG 1)
else()
  set(SC_ENABLE_DEBUG 0)
endif()

configure_file(${CMAKE_CURRENT_LIST_DIR}/sc_config.h.in ${PROJECT_BINARY_DIR}/include/sc_config.h)

# --- sanity check of MPI sc_config.h

# check if libsc was configured properly
set(CMAKE_REQUIRED_FLAGS)
set(CMAKE_REQUIRED_INCLUDES)
set(CMAKE_REQUIRED_LIBRARIES)
set(CMAKE_REQUIRED_DEFINITIONS)

# libsc and current project must both be compiled with/without MPI
check_symbol_exists(SC_ENABLE_MPI ${PROJECT_BINARY_DIR}/include/sc_config.h SC_has_mpi)
check_symbol_exists(SC_ENABLE_MPIIO ${PROJECT_BINARY_DIR}/include/sc_config.h SC_has_mpi_io)

if(SC_ENABLE_MPI)
  # a sign the current project is using MPI
  if(NOT (SC_has_mpi AND SC_has_mpi_io))
    message(FATAL_ERROR "MPI used, but sc_config.h is not configured for MPI")
  endif()
else()
  if(SC_has_mpi OR SC_has_mpi_io)
    message(FATAL_ERROR "MPI not used, but sc_config.h is configured for MPI")
  endif()
endif()<|MERGE_RESOLUTION|>--- conflicted
+++ resolved
@@ -80,24 +80,10 @@
 set(SC_ENABLE_MEMALIGN 1)
 
 if(MPI_FOUND)
-<<<<<<< HEAD
-  set(SC_ENABLE_MPI ${MPI_FOUND})
-  check_c_source_compiles("
-  #include <mpi.h>
-  int main (void) {
-    MPI_Comm subcomm;
-    MPI_Init ((int *) 0, (char ***) 0);
-    MPI_Comm_split_type(MPI_COMM_WORLD,MPI_COMM_TYPE_SHARED,0,MPI_INFO_NULL,&subcomm);
-    MPI_Finalize ();
-    return 0;
-  }" SC_ENABLE_MPICOMMSHARED)
-  set(SC_ENABLE_MPIIO 1)
-=======
   set(SC_ENABLE_MPI 1)
   check_symbol_exists(MPI_COMM_TYPE_SHARED mpi.h SC_ENABLE_MPICOMMSHARED)
   # perform check to set SC_ENABLE_MPIIO
   include(cmake/check_mpiio.cmake)
->>>>>>> 83bd019f
   check_symbol_exists(MPI_Init_thread mpi.h SC_ENABLE_MPITHREAD)
   check_symbol_exists(MPI_Win_allocate_shared mpi.h SC_ENABLE_MPIWINSHARED)
 endif(MPI_FOUND)
