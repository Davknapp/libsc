--- conflicted
+++ resolved
@@ -25,8 +25,6 @@
 
 #include <sc_blas.h>
 #include <sc_containers.h>
-
-SC_EXTERN_C_BEGIN;
 
 SC_EXTERN_C_BEGIN;
 
@@ -68,10 +66,6 @@
 sc_dmatrix_t       *sc_dmatrix_new (sc_bint_t m, sc_bint_t n);
 sc_dmatrix_t       *sc_dmatrix_new_zero (sc_bint_t m, sc_bint_t n);
 sc_dmatrix_t       *sc_dmatrix_clone (const sc_dmatrix_t * dmatrix);
-<<<<<<< HEAD
-sc_dmatrix_t       *sc_dmatrix_view (sc_bint_t m, sc_bint_t n, double *data);
-=======
->>>>>>> d5778ebe
 
 /** Create a matrix view on an existing data array.
  * The data array must have been previously allocated and large enough.
@@ -133,11 +127,7 @@
  * \param [in] tolerance    measures the absolute value of the max difference.
  * \return                  true if matrix is numerically symmetric.
  */
-<<<<<<< HEAD
-bool                sc_dmatrix_is_symmetric (const sc_dmatrix_t * A,
-=======
 int                 sc_dmatrix_is_symmetric (const sc_dmatrix_t * A,
->>>>>>> d5778ebe
                                              double tolerance);
 
 void                sc_dmatrix_set_zero (sc_dmatrix_t * dmatrix);
@@ -162,21 +152,14 @@
 
 /** Perform element-wise absolute value, Y := fabs(X).
  */
-<<<<<<< HEAD
-void                sc_dmatrix_dotmult (const sc_dmatrix_t * X,
-                                        sc_dmatrix_t * Y);
-=======
 void                sc_dmatrix_fabs (const sc_dmatrix_t * X,
                                      sc_dmatrix_t * Y);
->>>>>>> d5778ebe
 
 /** Perform element-wise square root, Y := sqrt(X).
  */
 void                sc_dmatrix_sqrt (const sc_dmatrix_t * X,
                                      sc_dmatrix_t * Y);
 
-<<<<<<< HEAD
-=======
 /** Extract the element-wise sign of a matrix, Y := (X >= 0 ? 1 : -1)
  */
 void                sc_dmatrix_getsign (const sc_dmatrix_t * X,
@@ -212,7 +195,6 @@
 void                sc_dmatrix_dotdivide (const sc_dmatrix_t * X,
                                           sc_dmatrix_t * Y);
 
->>>>>>> d5778ebe
 void                sc_dmatrix_copy (const sc_dmatrix_t * X,
                                      sc_dmatrix_t * Y);
 
@@ -284,11 +266,6 @@
  *   \param dmatrix Pointer to matrix to write
  *   \param fp      Pointer to file to write to
  */
-<<<<<<< HEAD
-void                sc_dmatrix_print (const sc_dmatrix_t * dmatrix,
-                                      FILE * fp);
-
-=======
 void                sc_dmatrix_write (const sc_dmatrix_t * dmatrix,
                                       FILE * fp);
 
@@ -332,7 +309,6 @@
 void                sc_dmatrix_pool_free (sc_dmatrix_pool_t * dmpool,
                                           sc_dmatrix_t * dm);
 
->>>>>>> d5778ebe
 SC_EXTERN_C_END;
 
 #endif /* !SC_DMATRIX_H */