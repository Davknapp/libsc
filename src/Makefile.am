--- conflicted
+++ resolved
@@ -18,11 +18,7 @@
         src/sc_allgather.h src/sc_reduce.h src/sc_notify.h \
         src/sc3_base.h src/sc3_alloc.h src/sc3_alloc_internal.h \
         src/sc3_error.h src/sc3_refcount.h \
-<<<<<<< HEAD
-        src/sc3_omp.h src/sc3_mpi.h \
-=======
-        src/sc3_omp.h src/sc3_mpi_types.h src/sc3_mpi.h src/sc3_mpienv.h \
->>>>>>> 5b47e1bc
+        src/sc3_omp.h src/sc3_mpi.h src/sc3_mpienv.h \
         src/sc3_array.h src/sc3_log.h \
         src/sc3_trace.h src/sc3_memstamp.h \
         src/sc_uint128.h src/sc_v4l2.h
