
# This file is part of the SC Library
# Makefile.am in src
# included non-recursively from toplevel directory

# append to these variables in subdirectories as necessary
libsc_generated_headers = src/sc_config.h
libsc_installed_headers = \
        src/sc.h src/sc_mpi.h src/sc_containers.h src/sc_avl.h \
        src/sc_string.h src/sc_unique_counter.h src/sc_private.h \
        src/sc_options.h src/sc_functions.h src/sc_statistics.h \
        src/sc_ranges.h src/sc_io.h \
        src/sc_amr.h src/sc_search.h src/sc_sort.h \
        src/sc_dmatrix.h src/sc_blas.h src/sc_lapack.h \
        src/sc_bspline.h src/sc_flops.h \
        src/sc_getopt.h src/sc_obstack.h \
        src/sc_lua.h \
<<<<<<< HEAD
	src/sc_keyvalue.h src/sc_warp.h src/sc_shmem.h \
=======
	src/sc_refcount.h \
	src/sc_keyvalue.h src/sc_warp.h \
>>>>>>> 645b6e14
        src/sc_allgather.h src/sc_reduce.h src/sc_notify.h
libsc_internal_headers =
libsc_compiled_sources = \
        src/sc.c src/sc_mpi.c src/sc_containers.c src/sc_avl.c \
        src/sc_string.c src/sc_unique_counter.c \
        src/sc_options.c src/sc_functions.c src/sc_statistics.c \
        src/sc_ranges.c src/sc_io.c \
        src/sc_amr.c src/sc_search.c src/sc_sort.c \
        src/sc_dmatrix.c src/sc_blas.c src/sc_lapack.c \
        src/sc_bspline.c src/sc_flops.c \
        src/sc_getopt.c src/sc_obstack.c src/sc_getopt1.c \
<<<<<<< HEAD
	src/sc_keyvalue.c src/sc_warp.c src/sc_shmem.c \
=======
	src/sc_refcount.c \
	src/sc_keyvalue.c src/sc_warp.c \
>>>>>>> 645b6e14
        src/sc_allgather.c src/sc_reduce.c src/sc_notify.c
libsc_original_headers = \
        src/sc_builtin/getopt.h src/sc_builtin/getopt_int.h \
        src/sc_builtin/obstack.h

# this variable is used for headers that are not publicly installed
LIBSC_CPPFLAGS =

lib_LTLIBRARIES += src/libsc.la
src_libsc_la_SOURCES = \
        $(libsc_internal_headers) \
        $(libsc_compiled_sources)
src_libsc_la_CPPFLAGS = $(AM_CPPFLAGS) $(LIBSC_CPPFLAGS)
src_libsc_la_LDFLAGS = -release $(VERSION)
LDADD += @top_builddir@/src/libsc.la

nodist_include_HEADERS += $(libsc_generated_headers)
include_HEADERS += $(libsc_installed_headers)

scbuiltindir = $(includedir)/sc_builtin
scbuiltin_HEADERS = $(libsc_original_headers)

AM_CPPFLAGS += -I@top_srcdir@/src

LINT_CSOURCES += $(libsc_compiled_sources)<|MERGE_RESOLUTION|>--- conflicted
+++ resolved
@@ -15,12 +15,7 @@
         src/sc_bspline.h src/sc_flops.h \
         src/sc_getopt.h src/sc_obstack.h \
         src/sc_lua.h \
-<<<<<<< HEAD
-	src/sc_keyvalue.h src/sc_warp.h src/sc_shmem.h \
-=======
-	src/sc_refcount.h \
-	src/sc_keyvalue.h src/sc_warp.h \
->>>>>>> 645b6e14
+        src/sc_keyvalue.h src/sc_refcount.h src/sc_warp.h src/sc_shmem.h \
         src/sc_allgather.h src/sc_reduce.h src/sc_notify.h
 libsc_internal_headers =
 libsc_compiled_sources = \
@@ -32,12 +27,7 @@
         src/sc_dmatrix.c src/sc_blas.c src/sc_lapack.c \
         src/sc_bspline.c src/sc_flops.c \
         src/sc_getopt.c src/sc_obstack.c src/sc_getopt1.c \
-<<<<<<< HEAD
-	src/sc_keyvalue.c src/sc_warp.c src/sc_shmem.c \
-=======
-	src/sc_refcount.c \
-	src/sc_keyvalue.c src/sc_warp.c \
->>>>>>> 645b6e14
+        src/sc_keyvalue.c src/sc_refcount.c src/sc_warp.c src/sc_shmem.c \
         src/sc_allgather.c src/sc_reduce.c src/sc_notify.c
 libsc_original_headers = \
         src/sc_builtin/getopt.h src/sc_builtin/getopt_int.h \
