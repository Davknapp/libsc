
# This file is part of the SC Library
# Makefile.am in src
# included non-recursively from toplevel directory

# append to these variables in subdirectories as necessary
libsc_generated_headers = config/sc_config.h
libsc_installed_headers = \
        src/sc.h src/sc_mpi.h src/sc3_mpi_types.h \
        src/sc_containers.h src/sc_avl.h \
        src/sc_string.h src/sc_unique_counter.h src/sc_private.h \
        src/sc_options.h src/sc_functions.h src/sc_statistics.h \
        src/sc_ranges.h src/sc_io.h \
        src/sc_amr.h src/sc_search.h src/sc_sort.h \
        src/sc_flops.h src/sc_random.h \
        src/sc_getopt.h src/sc_polynom.h \
        src/sc_keyvalue.h src/sc_refcount.h src/sc_shmem.h \
        src/sc_allgather.h src/sc_reduce.h src/sc_notify.h \
        src/sc_uint128.h src/sc_v4l2.h \
        src/sc_puff.h
libsc_internal_headers =
libsc_compiled_sources = \
        src/sc.c src/sc_mpi.c src/sc_containers.c src/sc_avl.c \
        src/sc_string.c src/sc_unique_counter.c \
        src/sc_options.c src/sc_functions.c src/sc_statistics.c \
        src/sc_ranges.c src/sc_io.c \
        src/sc_amr.c src/sc_search.c src/sc_sort.c \
        src/sc_flops.c src/sc_random.c \
        src/sc_getopt.c src/sc_getopt1.c src/sc_polynom.c \
        src/sc_keyvalue.c src/sc_refcount.c src/sc_shmem.c \
        src/sc_allgather.c src/sc_reduce.c src/sc_notify.c \
        src/sc_uint128.c src/sc_v4l2.c \
        src/sc_puff.c
libsc_original_headers = \
        src/sc_builtin/getopt.h src/sc_builtin/getopt_int.h \
        src/sc_builtin/puff.h

# this variable is used for headers that are not publicly installed
LIBSC_CPPFLAGS =

justlibs-local: src/libsc.la
lib_LTLIBRARIES += src/libsc.la
src_libsc_la_SOURCES = \
        $(libsc_internal_headers) \
        $(libsc_compiled_sources)
src_libsc_la_CPPFLAGS = $(AM_CPPFLAGS) $(LIBSC_CPPFLAGS)
<<<<<<< HEAD
=======
## This is the official API versioning scheme of libtool.  Please see:
## Read https://www.gnu.org/software/libtool/manual/libtool.html#Versioning
src_libsc_la_LDFLAGS = -version-info 1:0:0
>>>>>>> 58441ad3
LDADD += src/libsc.la

nodist_include_HEADERS += $(libsc_generated_headers)
include_HEADERS += $(libsc_installed_headers)

scbuiltindir = $(includedir)/sc_builtin
scbuiltin_HEADERS = $(libsc_original_headers)

AM_CPPFLAGS += -I@top_srcdir@/src

LINT_CSOURCES += $(libsc_compiled_sources)<|MERGE_RESOLUTION|>--- conflicted
+++ resolved
@@ -44,12 +44,9 @@
         $(libsc_internal_headers) \
         $(libsc_compiled_sources)
 src_libsc_la_CPPFLAGS = $(AM_CPPFLAGS) $(LIBSC_CPPFLAGS)
-<<<<<<< HEAD
-=======
 ## This is the official API versioning scheme of libtool.  Please see:
 ## Read https://www.gnu.org/software/libtool/manual/libtool.html#Versioning
 src_libsc_la_LDFLAGS = -version-info 1:0:0
->>>>>>> 58441ad3
 LDADD += src/libsc.la
 
 nodist_include_HEADERS += $(libsc_generated_headers)
