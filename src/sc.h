--- conflicted
+++ resolved
@@ -661,14 +661,8 @@
  * \param [in] mpicomm          MPI communicator, can be sc_MPI_COMM_NULL.
  *                              If sc_MPI_COMM_NULL, the identifier is set to -1.
  *                              Otherwise, sc_MPI_Init must have been called.
-<<<<<<< HEAD
  *                              Effectively, we just query size and rank.
  * \param [in] catch_signals    If true, signals INT and SEGV are caught.
-=======
- *                              Nothing happens to this communicator.
- *                              We just query size and rank.
- * \param [in] catch_signals    If true, signals INT SEGV USR2 are be caught.
->>>>>>> e650519a
  * \param [in] print_backtrace  If true, sc_abort prints a backtrace.
  */
 void                sc_init (sc_MPI_Comm mpicomm,
