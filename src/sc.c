/*
  This file is part of the SC Library.
  The SC Library provides support for parallel scientific applications.

  Copyright (C) 2010 The University of Texas System

  The SC Library is free software; you can redistribute it and/or
  modify it under the terms of the GNU Lesser General Public
  License as published by the Free Software Foundation; either
  version 2.1 of the License, or (at your option) any later version.

  The SC Library is distributed in the hope that it will be useful,
  but WITHOUT ANY WARRANTY; without even the implied warranty of
  MERCHANTABILITY or FITNESS FOR A PARTICULAR PURPOSE.  See the GNU
  Lesser General Public License for more details.

  You should have received a copy of the GNU Lesser General Public
  License along with the SC Library; if not, write to the Free Software
  Foundation, Inc., 51 Franklin Street, Fifth Floor, Boston, MA
  02110-1301, USA.
*/

#include <sc_private.h>

#ifdef SC_HAVE_SIGNAL_H
#include <signal.h>
#endif

typedef void        (*sc_sig_t) (int);

#ifdef SC_HAVE_BACKTRACE
#ifdef SC_HAVE_BACKTRACE_SYMBOLS
#ifdef SC_HAVE_EXECINFO_H
#include <execinfo.h>
#define SC_BACKTRACE
#define SC_STACK_SIZE 64
#endif
#endif
#endif

#include <errno.h>

#ifdef SC_ENABLE_PTHREAD
#include <pthread.h>
#endif

typedef struct sc_package
{
  int                 is_registered;
  sc_log_handler_t    log_handler;
  int                 log_threshold;
  int                 log_indent;
  int                 malloc_count;
  int                 free_count;
<<<<<<< HEAD
  int                 rc_active;
=======
  int                 abort_mismatch;
>>>>>>> 2db37513
  const char         *name;
  const char         *full;
#ifdef SC_ENABLE_PTHREAD
  pthread_mutex_t     mutex;
#endif
}
sc_package_t;

/** The only log handler that comes with libsc. */
static void         sc_log_handler (FILE * log_stream,
                                    const char *filename, int lineno,
                                    int package, int category, int priority,
                                    const char *msg);

/* *INDENT-OFF* */
const int sc_log2_lookup_table[256] =
{ -1, 0, 1, 1, 2, 2, 2, 2, 3, 3, 3, 3, 3, 3, 3, 3,
   4, 4, 4, 4, 4, 4, 4, 4, 4, 4, 4, 4, 4, 4, 4, 4,
   5, 5, 5, 5, 5, 5, 5, 5, 5, 5, 5, 5, 5, 5, 5, 5,
   5, 5, 5, 5, 5, 5, 5, 5, 5, 5, 5, 5, 5, 5, 5, 5,
   6, 6, 6, 6, 6, 6, 6, 6, 6, 6, 6, 6, 6, 6, 6, 6,
   6, 6, 6, 6, 6, 6, 6, 6, 6, 6, 6, 6, 6, 6, 6, 6,
   6, 6, 6, 6, 6, 6, 6, 6, 6, 6, 6, 6, 6, 6, 6, 6,
   6, 6, 6, 6, 6, 6, 6, 6, 6, 6, 6, 6, 6, 6, 6, 6,
   7, 7, 7, 7, 7, 7, 7, 7, 7, 7, 7, 7, 7, 7, 7, 7,
   7, 7, 7, 7, 7, 7, 7, 7, 7, 7, 7, 7, 7, 7, 7, 7,
   7, 7, 7, 7, 7, 7, 7, 7, 7, 7, 7, 7, 7, 7, 7, 7,
   7, 7, 7, 7, 7, 7, 7, 7, 7, 7, 7, 7, 7, 7, 7, 7,
   7, 7, 7, 7, 7, 7, 7, 7, 7, 7, 7, 7, 7, 7, 7, 7,
   7, 7, 7, 7, 7, 7, 7, 7, 7, 7, 7, 7, 7, 7, 7, 7,
   7, 7, 7, 7, 7, 7, 7, 7, 7, 7, 7, 7, 7, 7, 7, 7,
   7, 7, 7, 7, 7, 7, 7, 7, 7, 7, 7, 7, 7, 7, 7, 7,
};
/* *INDENT-ON* */

int                 sc_package_id = -1;
FILE               *sc_trace_file = NULL;
int                 sc_trace_prio = SC_LP_STATISTICS;

static int          default_malloc_count = 0;
static int          default_free_count = 0;
<<<<<<< HEAD
static int          default_rc_active = 0;
=======
static int          default_abort_mismatch = 1;
>>>>>>> 2db37513

static int          sc_identifier = -1;
static sc_MPI_Comm  sc_mpicomm = sc_MPI_COMM_NULL;

static FILE        *sc_log_stream = NULL;
static sc_log_handler_t sc_default_log_handler = sc_log_handler;
static int          sc_default_log_threshold = SC_LP_THRESHOLD;

static void         sc_abort_handler (void);
static sc_abort_handler_t sc_default_abort_handler = sc_abort_handler;

static int          sc_signals_caught = 0;
static sc_sig_t     system_int_handler = NULL;
static sc_sig_t     system_segv_handler = NULL;
static sc_sig_t     system_usr2_handler = NULL;

static int          sc_print_backtrace = 0;

static int          sc_num_packages = 0;
static int          sc_num_packages_alloc = 0;
static sc_package_t *sc_packages = NULL;

#ifdef SC_ENABLE_PTHREAD

static pthread_mutex_t sc_default_mutex = PTHREAD_MUTEX_INITIALIZER;
static pthread_mutex_t sc_error_mutex = PTHREAD_MUTEX_INITIALIZER;

static void
sc_check_abort_thread (int condition, int package, const char *message)
{
  if (!condition) {
    pthread_mutex_lock (&sc_error_mutex);
    printf ("[libsc] sc_check_abort_thread %d %s\n", package, message);
    abort ();
    /* abort () will not return */
    pthread_mutex_unlock (&sc_error_mutex);
  }
}

static inline pthread_mutex_t *
sc_package_mutex (int package)
{
  if (package == -1) {
    return &sc_default_mutex;
  }
  else {
#ifdef SC_ENABLE_DEBUG
    sc_check_abort_thread (sc_package_is_registered (package),
                           package, "sc_package_mutex");
#endif
    return &sc_packages[package].mutex;
  }
}

#endif /* SC_ENABLE_PTHREAD */

void
sc_package_lock (int package)
{
#ifdef SC_ENABLE_PTHREAD
  pthread_mutex_t    *mutex = sc_package_mutex (package);
  int                 pth;

  pth = pthread_mutex_lock (mutex);
  sc_check_abort_thread (pth == 0, package, "sc_package_lock");
#endif
}

void
sc_package_unlock (int package)
{
#ifdef SC_ENABLE_PTHREAD
  pthread_mutex_t    *mutex = sc_package_mutex (package);
  int                 pth;

  pth = pthread_mutex_unlock (mutex);
  sc_check_abort_thread (pth == 0, package, "sc_package_unlock");
#endif
}

void
sc_package_rc_count_add (int package_id, int toadd)
{
  int                *pcount;
#ifdef SC_ENABLE_DEBUG
  int                 newvalue;
#endif

  if (package_id == -1) {
    pcount = &default_rc_active;
  }
  else {
    SC_ASSERT (sc_package_is_registered (package_id));
    pcount = &sc_packages[package_id].rc_active;
  }

  sc_package_lock (package_id);
#ifdef SC_ENABLE_DEBUG
  newvalue =
#endif
    *pcount += toadd;
  sc_package_unlock (package_id);

  SC_ASSERT (newvalue >= 0);
}

static void
sc_signal_handler (int sig)
{
  const char         *sigstr;

  switch (sig) {
  case SIGINT:
    sigstr = "INT";
    break;
  case SIGSEGV:
    sigstr = "SEGV";
    break;
  case SIGUSR2:
    sigstr = "USR2";
    break;
  default:
    sigstr = "<unknown>";
    break;
  }
  SC_LERRORF ("Caught signal %s\n", sigstr);

  sc_abort ();
}

/** Installs or removes a signal handler for INT SEGV USR2 that aborts.
 * \param [in] catch    If true, catch signals INT SEGV USR2.
 *                      If false, reinstate previous signal handler.
 */
static void
sc_set_signal_handler (int catch_signals)
{
  if (catch_signals && !sc_signals_caught) {
    system_int_handler = signal (SIGINT, sc_signal_handler);
    SC_CHECK_ABORT (system_int_handler != SIG_ERR, "catching INT");
    system_segv_handler = signal (SIGSEGV, sc_signal_handler);
    SC_CHECK_ABORT (system_segv_handler != SIG_ERR, "catching SEGV");
    system_usr2_handler = signal (SIGUSR2, sc_signal_handler);
    SC_CHECK_ABORT (system_usr2_handler != SIG_ERR, "catching USR2");
    sc_signals_caught = 1;
  }
  else if (!catch_signals && sc_signals_caught) {
    (void) signal (SIGINT, system_int_handler);
    system_int_handler = NULL;
    (void) signal (SIGSEGV, system_segv_handler);
    system_segv_handler = NULL;
    (void) signal (SIGUSR2, system_usr2_handler);
    system_usr2_handler = NULL;
    sc_signals_caught = 0;
  }
}

static void
sc_log_handler (FILE * log_stream, const char *filename, int lineno,
                int package, int category, int priority, const char *msg)
{
  int                 wp = 0, wi = 0;
  int                 lindent = 0;

  if (package != -1) {
    if (!sc_package_is_registered (package))
      package = -1;
    else {
      wp = 1;
      lindent = sc_packages[package].log_indent;
    }
  }
  wi = (category == SC_LC_NORMAL && sc_identifier >= 0);

  if (wp || wi) {
    fputc ('[', log_stream);
    if (wp)
      fprintf (log_stream, "%s", sc_packages[package].name);
    if (wp && wi)
      fputc (' ', log_stream);
    if (wi)
      fprintf (log_stream, "%d", sc_identifier);
    fprintf (log_stream, "] %*s", lindent, "");
  }

  if (priority == SC_LP_TRACE) {
    char                bn[BUFSIZ], *bp;

    snprintf (bn, BUFSIZ, "%s", filename);
    bp = basename (bn);
    fprintf (log_stream, "%s:%d ", bp, lineno);
  }

  fputs (msg, log_stream);
  fflush (log_stream);
}

static int         *
sc_malloc_count (int package)
{
  if (package == -1)
    return &default_malloc_count;

  SC_ASSERT (sc_package_is_registered (package));
  return &sc_packages[package].malloc_count;
}

static int         *
sc_free_count (int package)
{
  if (package == -1)
    return &default_free_count;

  SC_ASSERT (sc_package_is_registered (package));
  return &sc_packages[package].free_count;
}

#ifdef SC_ENABLE_MEMALIGN
static void        *
sc_malloc_aligned (size_t alignment, size_t size)
{
#if defined(SC_HAVE_ALIGNED_ALLOC)
  return aligned_alloc (alignment, size);
#elif defined(SC_HAVE_POSIX_MEMALIGN)
  {
    void               *data = NULL;
    int                 err = posix_memalign (&data, alignment, size);
    SC_CHECK_ABORTF (err != ENOMEM, "Insufficient memory (malloc size %lli)",
                     (long long int) size);
    SC_CHECK_ABORTF (err != EINVAL, "Alignment %i is not a power of two",
                     alignment);
    return data;
  }
#elif defined(SC_HAVE_MEMALIGN)
  return memalign (alignment, size);
#else
  {
    /* adapted from PetscMallocAlign */
    int                *datastart = malloc (size + 2 * alignment);
    int                 shift = ((uintptr_t) datastart) % alignment;

    shift = (2 * alignment - shift) / sizeof (int);
    datastart[shift - 1] = shift;
    datastart += shift;
    return (void *) datastart;
  }
#endif
}

static void
sc_free_aligned (void *ptr)
{
  if (ptr == NULL) {
    return;
  }
#if defined(SC_HAVE_ALIGNED_ALLOC) || defined(SC_HAVE_POSIX_MEMALIGN) || defined (SC_HAVE_MEMALIGN)
  free (ptr);
#else
  {
    int                *datastart = ptr;
    int                 shift = datastart[-1];
    datastart -= shift;
    free ((void *) datastart);
  }
#endif
}
#endif

void               *
sc_malloc (int package, size_t size)
{
  void               *ret;
  int                *malloc_count = sc_malloc_count (package);
#if defined(SC_ENABLE_MEMALIGN) && defined(SC_MEMALIGN_BYTES)
  ret = sc_malloc_aligned (SC_MEMALIGN_BYTES, size);
#else
  ret = malloc (size);
#endif
  if (size > 0) {
    SC_CHECK_ABORTF (ret != NULL, "Allocation (malloc size %lli)",
                     (long long int) size);
  }

#ifdef SC_ENABLE_PTHREAD
  sc_package_lock (package);
#endif
  if (size > 0) {
    ++*malloc_count;
  }
  else {
    *malloc_count += ((ret == NULL) ? 0 : 1);
  }
#ifdef SC_ENABLE_PTHREAD
  sc_package_unlock (package);
#endif

  return ret;
}

void               *
sc_calloc (int package, size_t nmemb, size_t size)
{
  void               *ret;
  int                *malloc_count = sc_malloc_count (package);

  ret = calloc (nmemb, size);
  if (nmemb * size > 0) {
    SC_CHECK_ABORTF (ret != NULL, "Allocation (calloc size %lli)",
                     (long long int) size);
  }

#ifdef SC_ENABLE_PTHREAD
  sc_package_lock (package);
#endif
  if (nmemb * size > 0) {
    ++*malloc_count;
  }
  else {
    *malloc_count += ((ret == NULL) ? 0 : 1);
  }
#ifdef SC_ENABLE_PTHREAD
  sc_package_unlock (package);
#endif

  return ret;
}

void               *
sc_realloc (int package, void *ptr, size_t size)
{
  if (ptr == NULL) {
    return sc_malloc (package, size);
  }
  else if (size == 0) {
    sc_free (package, ptr);
    return NULL;
  }
  else {
    void               *ret;

    ret = realloc (ptr, size);
    SC_CHECK_ABORTF (ret != NULL, "Reallocation (realloc size %lli)",
                     (long long int) size);

    return ret;
  }
}

char               *
sc_strdup (int package, const char *s)
{
  size_t              len;
  char               *d;

  if (s == NULL) {
    return NULL;
  }

  len = strlen (s) + 1;
  d = (char *) sc_malloc (package, len);
  memcpy (d, s, len);

  return d;
}

void
sc_free (int package, void *ptr)
{
  if (ptr != NULL) {
    int                *free_count = sc_free_count (package);

#ifdef SC_ENABLE_PTHREAD
    sc_package_lock (package);
#endif
    ++*free_count;
#ifdef SC_ENABLE_PTHREAD
    sc_package_unlock (package);
#endif
  }
#if defined(SC_ENABLE_MEMALIGN) && defined (SC_MEMALIGN_BYTES)
  sc_free_aligned (ptr);
#else
  free (ptr);
#endif
}

int
sc_memory_status (int package)
{
  sc_package_t       *p;

  if (package == -1) {
    return (default_malloc_count - default_free_count);
  }
  else {
    SC_ASSERT (sc_package_is_registered (package));
    p = sc_packages + package;
    return (p->malloc_count - p->free_count);
  }
}

void
sc_package_set_abort_alloc_mismatch (int package_id, int set_abort)
{
  if (package_id == -1) {
    default_abort_mismatch = set_abort;
  }
  else {
    sc_package_t       *p;

    SC_ASSERT (sc_package_is_registered (package_id));
    p = sc_packages + package_id;
    p->abort_mismatch = set_abort;
  }
}

void
sc_memory_check (int package)
{
  sc_package_t       *p;

  if (package == -1) {
<<<<<<< HEAD
    SC_CHECK_ABORT (default_malloc_count == default_free_count,
                    "Memory balance (default)");
    SC_CHECK_ABORT (default_rc_active == 0, "Leftover references (default)");
=======
    if (default_abort_mismatch) {
      SC_CHECK_ABORT (default_malloc_count == default_free_count,
                      "Memory balance (default)");
    }
    else if (default_malloc_count != default_free_count) {
      SC_GLOBAL_LERROR ("Memory balance (default)\n");
    }
>>>>>>> 2db37513
  }
  else {
    SC_ASSERT (sc_package_is_registered (package));
    p = sc_packages + package;
<<<<<<< HEAD
    SC_CHECK_ABORTF (p->malloc_count == p->free_count,
                     "Memory balance (%s)", p->name);
    SC_CHECK_ABORTF (p->rc_active == 0, "Leftover references (%s)", p->name);
=======
    if (p->abort_mismatch) {
      SC_CHECK_ABORTF (p->malloc_count == p->free_count,
                       "Memory balance (%s)", p->name);
    }
    else if (p->malloc_count != p->free_count) {
      SC_GLOBAL_LERRORF ("Memory balance (%s)\n", p->name);
    }
>>>>>>> 2db37513
  }
}

int
sc_int_compare (const void *v1, const void *v2)
{
  const int           i1 = *(int *) v1;
  const int           i2 = *(int *) v2;

  return i1 == i2 ? 0 : i1 < i2 ? -1 : +1;
}

int
sc_int8_compare (const void *v1, const void *v2)
{
  const int8_t        i1 = *(int8_t *) v1;
  const int8_t        i2 = *(int8_t *) v2;

  return i1 == i2 ? 0 : i1 < i2 ? -1 : +1;
}

int
sc_int16_compare (const void *v1, const void *v2)
{
  const int16_t       i1 = *(int16_t *) v1;
  const int16_t       i2 = *(int16_t *) v2;

  return i1 == i2 ? 0 : i1 < i2 ? -1 : +1;
}

int
sc_int32_compare (const void *v1, const void *v2)
{
  const int32_t       i1 = *(int32_t *) v1;
  const int32_t       i2 = *(int32_t *) v2;

  return i1 == i2 ? 0 : i1 < i2 ? -1 : +1;
}

int
sc_int64_compare (const void *v1, const void *v2)
{
  const int64_t       i1 = *(int64_t *) v1;
  const int64_t       i2 = *(int64_t *) v2;

  return i1 == i2 ? 0 : i1 < i2 ? -1 : +1;
}

int
sc_double_compare (const void *v1, const void *v2)
{
  const double        d1 = *(double *) v1;
  const double        d2 = *(double *) v2;

  return d1 < d2 ? -1 : d1 > d2 ? 1 : 0;
}

void
sc_set_log_defaults (FILE * log_stream,
                     sc_log_handler_t log_handler, int log_threshold)
{
  sc_default_log_handler = log_handler != NULL ? log_handler : sc_log_handler;

  if (log_threshold == SC_LP_DEFAULT) {
    sc_default_log_threshold = SC_LP_THRESHOLD;
  }
  else {
    SC_ASSERT (log_threshold >= SC_LP_ALWAYS &&
               log_threshold <= SC_LP_SILENT);
    sc_default_log_threshold = log_threshold;
  }

  sc_log_stream = log_stream;
}

void
sc_log (const char *filename, int lineno,
        int package, int category, int priority, const char *msg)
{
  int                 log_threshold;
  sc_log_handler_t    log_handler;
  sc_package_t       *p;

  if (package != -1 && !sc_package_is_registered (package)) {
    package = -1;
  }
  if (package == -1) {
    p = NULL;
    log_threshold = sc_default_log_threshold;
    log_handler = sc_default_log_handler;
  }
  else {
    p = sc_packages + package;
    log_threshold =
      (p->log_threshold ==
       SC_LP_DEFAULT) ? sc_default_log_threshold : p->log_threshold;
    log_handler =
      (p->log_handler == NULL) ? sc_default_log_handler : p->log_handler;
  }
  if (!(category == SC_LC_NORMAL || category == SC_LC_GLOBAL))
    return;
  if (!(priority > SC_LP_ALWAYS && priority < SC_LP_SILENT))
    return;
  if (category == SC_LC_GLOBAL && sc_identifier > 0)
    return;

#ifdef SC_ENABLE_PTHREAD
  sc_package_lock (package);
#endif
  if (sc_trace_file != NULL && priority >= sc_trace_prio)
    log_handler (sc_trace_file, filename, lineno,
                 package, category, priority, msg);

  if (priority >= log_threshold)
    log_handler (sc_log_stream != NULL ? sc_log_stream : stdout,
                 filename, lineno, package, category, priority, msg);
#ifdef SC_ENABLE_PTHREAD
  sc_package_unlock (package);
#endif
}

void
sc_logf (const char *filename, int lineno,
         int package, int category, int priority, const char *fmt, ...)
{
  va_list             ap;

  va_start (ap, fmt);
  sc_logv (filename, lineno, package, category, priority, fmt, ap);
  va_end (ap);
}

void
sc_logv (const char *filename, int lineno,
         int package, int category, int priority, const char *fmt, va_list ap)
{
  char                buffer[BUFSIZ];

#ifdef SC_ENABLE_PTHREAD
  sc_package_lock (package);
#endif
  vsnprintf (buffer, BUFSIZ, fmt, ap);
#ifdef SC_ENABLE_PTHREAD
  sc_package_unlock (package);
#endif
  sc_log (filename, lineno, package, category, priority, buffer);
}

void
sc_log_indent_push (void)
{
  sc_log_indent_push_count (sc_package_id, 1);
}

void
sc_log_indent_pop (void)
{
  sc_log_indent_pop_count (sc_package_id, 1);
}

void
sc_log_indent_push_count (int package, int count)
{
  /* TODO: figure out a version that makes sense with threads */
#ifndef SC_ENABLE_PTHREAD
  SC_ASSERT (package < sc_num_packages);

  if (package >= 0) {
    sc_packages[package].log_indent += SC_MAX (0, count);
  }
#endif
}

void
sc_log_indent_pop_count (int package, int count)
{
  /* TODO: figure out a version that makes sense with threads */
#ifndef SC_ENABLE_PTHREAD
  int                 new_indent;

  SC_ASSERT (package < sc_num_packages);

  if (package >= 0) {
    new_indent = sc_packages[package].log_indent - SC_MAX (0, count);
    sc_packages[package].log_indent = SC_MAX (0, new_indent);
  }
#endif
}

void
sc_set_abort_handler (sc_abort_handler_t abort_handler)
{
  sc_default_abort_handler = abort_handler != NULL ? abort_handler :
    sc_abort_handler;
}

void
sc_abort (void)
{
  sc_default_abort_handler ();
  abort ();                     /* if the user supplied callback incorrecty returns, abort */
}

static void
sc_abort_handler (void)
{
  if (0) {
  }
#ifdef SC_BACKTRACE
  else if (sc_print_backtrace) {
    int                 i, bt_size;
    void               *bt_buffer[SC_STACK_SIZE];
    char              **bt_strings;
    const char         *str;

    bt_size = backtrace (bt_buffer, SC_STACK_SIZE);
    bt_strings = backtrace_symbols (bt_buffer, bt_size);

    SC_LERRORF ("Abort: Obtained %d stack frames\n", bt_size);

#ifdef SC_ADDRTOLINE
    /* implement pipe connection to addr2line */
#endif

    for (i = 0; i < bt_size; i++) {
      str = strrchr (bt_strings[i], '/');
      if (str != NULL) {
        ++str;
      }
      else {
        str = bt_strings[i];
      }
      SC_LERRORF ("Stack %d: %s\n", i, str);
    }
    free (bt_strings);
  }
#endif
  else {
    SC_LERROR ("Abort\n");
  }

  fflush (stdout);
  fflush (stderr);
  sleep (1);                    /* allow time for pending output */

  if (sc_mpicomm != sc_MPI_COMM_NULL) {
    sc_MPI_Abort (sc_mpicomm, 1);       /* terminate all MPI processes */
  }
  abort ();
}

void
sc_abort_verbose (const char *filename, int lineno, const char *msg)
{
  SC_LERRORF ("Abort: %s\n", msg);
  SC_LERRORF ("Abort: %s:%d\n", filename, lineno);
  sc_abort ();
}

void
sc_abort_verbosef (const char *filename, int lineno, const char *fmt, ...)
{
  va_list             ap;

  va_start (ap, fmt);
  sc_abort_verbosev (filename, lineno, fmt, ap);
  va_end (ap);
}

void
sc_abort_verbosev (const char *filename, int lineno,
                   const char *fmt, va_list ap)
{
  char                buffer[BUFSIZ];

  vsnprintf (buffer, BUFSIZ, fmt, ap);
  sc_abort_verbose (filename, lineno, buffer);
}

void
sc_abort_collective (const char *msg)
{
  int                 mpiret;

  if (sc_mpicomm != sc_MPI_COMM_NULL) {
    mpiret = sc_MPI_Barrier (sc_mpicomm);
    SC_CHECK_MPI (mpiret);
  }

  if (sc_is_root ()) {
    SC_ABORT (msg);
  }
  else {
    sleep (3);                  /* wait for root rank's sc_MPI_Abort ()... */
    abort ();                   /* ... otherwise this may call sc_MPI_Abort () */
  }
}

int
sc_package_register (sc_log_handler_t log_handler, int log_threshold,
                     const char *name, const char *full)
{
  int                 i;
  sc_package_t       *p;
  sc_package_t       *new_package = NULL;
  int                 new_package_id = -1;

  SC_CHECK_ABORT (log_threshold == SC_LP_DEFAULT ||
                  (log_threshold >= SC_LP_ALWAYS &&
                   log_threshold <= SC_LP_SILENT),
                  "Invalid package log threshold");
  SC_CHECK_ABORT (strcmp (name, "default"), "Package default forbidden");
  SC_CHECK_ABORT (strchr (name, ' ') == NULL,
                  "Packages name contains spaces");

  /* sc_packages is static and thus initialized to all zeros */
  for (i = 0; i < sc_num_packages_alloc; ++i) {
    p = sc_packages + i;
    SC_CHECK_ABORTF (!p->is_registered || strcmp (p->name, name),
                     "Package %s is already registered", name);
  }

  /* Try to find unused space in sc_packages  */
  for (i = 0; i < sc_num_packages_alloc; ++i) {
    p = sc_packages + i;
    if (!p->is_registered) {
      new_package = p;
      new_package_id = i;
      break;
    }
  }

  /* realloc if the space in sc_packages is used up */
  if (i == sc_num_packages_alloc) {
    sc_packages = (sc_package_t *) realloc (sc_packages,
                                            (2 * sc_num_packages_alloc +
                                             1) * sizeof (sc_package_t));
    SC_CHECK_ABORT (sc_packages, "Failed to allocate memory");
    new_package = sc_packages + i;
    new_package_id = i;
    sc_num_packages_alloc = 2 * sc_num_packages_alloc + 1;

    /* initialize new packages */
    for (; i < sc_num_packages_alloc; i++) {
      p = sc_packages + i;
      p->is_registered = 0;
      p->log_handler = NULL;
      p->log_threshold = SC_LP_SILENT;
      p->log_indent = 0;
      p->malloc_count = 0;
      p->free_count = 0;
      p->rc_active = 0;
      p->name = NULL;
      p->full = NULL;
    }
  }

  new_package->is_registered = 1;
  new_package->log_handler = log_handler;
  new_package->log_threshold = log_threshold;
  new_package->log_indent = 0;
  new_package->malloc_count = 0;
  new_package->free_count = 0;
<<<<<<< HEAD
  new_package->rc_active = 0;
=======
  new_package->abort_mismatch = 1;
>>>>>>> 2db37513
  new_package->name = name;
  new_package->full = full;
#ifdef SC_ENABLE_PTHREAD
  i = pthread_mutex_init (&new_package->mutex, NULL);
  SC_CHECK_ABORTF (i == 0, "Mutex init failed for package %s", name);
#endif

  ++sc_num_packages;
  SC_ASSERT (sc_num_packages <= sc_num_packages_alloc);
  SC_ASSERT (0 <= new_package_id && new_package_id < sc_num_packages);

  return new_package_id;
}

int
sc_package_is_registered (int package_id)
{
  SC_CHECK_ABORT (0 <= package_id, "Invalid package id");

  return (package_id < sc_num_packages_alloc &&
          sc_packages[package_id].is_registered);
}

void
sc_package_set_verbosity (int package_id, int log_priority)
{
  sc_package_t       *p;

  SC_CHECK_ABORT (sc_package_is_registered (package_id),
                  "Package id is not registered");
  SC_CHECK_ABORT (log_priority == SC_LP_DEFAULT ||
                  (log_priority >= SC_LP_ALWAYS &&
                   log_priority <= SC_LP_SILENT),
                  "Invalid package log threshold");

  p = sc_packages + package_id;
  p->log_threshold = log_priority;
}

void
sc_package_unregister (int package_id)
{
#ifdef SC_ENABLE_PTHREAD
  int                 i;
#endif
  sc_package_t       *p;

  SC_CHECK_ABORT (sc_package_is_registered (package_id),
                  "Package not registered");
  sc_memory_check (package_id);

  p = sc_packages + package_id;
  p->is_registered = 0;
  p->log_handler = NULL;
  p->log_threshold = SC_LP_DEFAULT;
  p->malloc_count = p->free_count = 0;
  p->rc_active = 0;
#ifdef SC_ENABLE_PTHREAD
  i = pthread_mutex_destroy (&p->mutex);
  SC_CHECK_ABORTF (i == 0, "Mutex destroy failed for package %s", p->name);
#endif
  p->name = p->full = NULL;

  --sc_num_packages;
}

void
sc_package_print_summary (int log_priority)
{
  int                 i;
  sc_package_t       *p;

  SC_GEN_LOGF (sc_package_id, SC_LC_GLOBAL, log_priority,
               "Package summary (%d total):\n", sc_num_packages);

  /* sc_packages is static and thus initialized to all zeros */
  for (i = 0; i < sc_num_packages_alloc; ++i) {
    p = sc_packages + i;
    if (p->is_registered) {
      SC_GEN_LOGF (sc_package_id, SC_LC_GLOBAL, log_priority,
                   "   %3d: %-15s +%d-%d   %s\n",
                   i, p->name, p->malloc_count, p->free_count, p->full);
    }
  }
}

void
sc_init (sc_MPI_Comm mpicomm,
         int catch_signals, int print_backtrace,
         sc_log_handler_t log_handler, int log_threshold)
{
  int                 w;
  const char         *trace_file_name;
  const char         *trace_file_prio;

  sc_identifier = -1;
  sc_mpicomm = sc_MPI_COMM_NULL;
  sc_print_backtrace = print_backtrace;

  if (mpicomm != sc_MPI_COMM_NULL) {
    int                 mpiret;

    sc_mpicomm = mpicomm;
    mpiret = sc_MPI_Comm_rank (sc_mpicomm, &sc_identifier);
    SC_CHECK_MPI (mpiret);
  }

  sc_set_signal_handler (catch_signals);
  sc_package_id = sc_package_register (log_handler, log_threshold,
                                       "libsc", "The SC Library");

  trace_file_name = getenv ("SC_TRACE_FILE");
  if (trace_file_name != NULL) {
    char                buffer[BUFSIZ];

    if (sc_identifier >= 0) {
      snprintf (buffer, BUFSIZ, "%s.%d.log", trace_file_name, sc_identifier);
    }
    else {
      snprintf (buffer, BUFSIZ, "%s.log", trace_file_name);
    }
    SC_CHECK_ABORT (sc_trace_file == NULL, "Trace file not NULL");
    sc_trace_file = fopen (buffer, "wb");
    SC_CHECK_ABORT (sc_trace_file != NULL, "Trace file open");

    trace_file_prio = getenv ("SC_TRACE_LP");
    if (trace_file_prio != NULL) {
      if (!strcmp (trace_file_prio, "SC_LP_TRACE")) {
        sc_trace_prio = SC_LP_TRACE;
      }
      else if (!strcmp (trace_file_prio, "SC_LP_DEBUG")) {
        sc_trace_prio = SC_LP_DEBUG;
      }
      else if (!strcmp (trace_file_prio, "SC_LP_VERBOSE")) {
        sc_trace_prio = SC_LP_VERBOSE;
      }
      else if (!strcmp (trace_file_prio, "SC_LP_INFO")) {
        sc_trace_prio = SC_LP_INFO;
      }
      else if (!strcmp (trace_file_prio, "SC_LP_STATISTICS")) {
        sc_trace_prio = SC_LP_STATISTICS;
      }
      else if (!strcmp (trace_file_prio, "SC_LP_PRODUCTION")) {
        sc_trace_prio = SC_LP_PRODUCTION;
      }
      else if (!strcmp (trace_file_prio, "SC_LP_ESSENTIAL")) {
        sc_trace_prio = SC_LP_ESSENTIAL;
      }
      else if (!strcmp (trace_file_prio, "SC_LP_ERROR")) {
        sc_trace_prio = SC_LP_ERROR;
      }
      else {
        SC_ABORT ("Invalid trace priority");
      }
    }
  }

  w = 24;
  SC_GLOBAL_ESSENTIALF ("This is %s\n", SC_PACKAGE_STRING);
#if 0
  SC_GLOBAL_PRODUCTIONF ("%-*s %s\n", w, "F77", SC_F77);
  SC_GLOBAL_PRODUCTIONF ("%-*s %s\n", w, "FFLAGS", SC_FFLAGS);
#endif
  SC_GLOBAL_PRODUCTIONF ("%-*s %s\n", w, "CPP", SC_CPP);
  SC_GLOBAL_PRODUCTIONF ("%-*s %s\n", w, "CPPFLAGS", SC_CPPFLAGS);
  SC_GLOBAL_PRODUCTIONF ("%-*s %s\n", w, "CC", SC_CC);
#if 0
  SC_GLOBAL_PRODUCTIONF ("%-*s %s\n", w, "C_VERSION", SC_C_VERSION);
#endif
  SC_GLOBAL_PRODUCTIONF ("%-*s %s\n", w, "CFLAGS", SC_CFLAGS);
  SC_GLOBAL_PRODUCTIONF ("%-*s %s\n", w, "LDFLAGS", SC_LDFLAGS);
  SC_GLOBAL_PRODUCTIONF ("%-*s %s\n", w, "LIBS", SC_LIBS);
#if 0
  SC_GLOBAL_PRODUCTIONF ("%-*s %s\n", w, "BLAS_LIBS", SC_BLAS_LIBS);
  SC_GLOBAL_PRODUCTIONF ("%-*s %s\n", w, "LAPACK_LIBS", SC_LAPACK_LIBS);
  SC_GLOBAL_PRODUCTIONF ("%-*s %s\n", w, "FLIBS", SC_FLIBS);
#endif

#if defined(SC_ENABLE_MPI) && defined(SC_ENABLE_MPICOMMSHARED)
  if (mpicomm != MPI_COMM_NULL) {
    int                 mpiret;
    MPI_Comm            intranode, internode;

    /* compute the node comms by default */
    sc_mpi_comm_attach_node_comms (mpicomm, 0);
    sc_mpi_comm_get_node_comms (mpicomm, &intranode, &internode);
    if (intranode == MPI_COMM_NULL) {
      SC_GLOBAL_STATISTICS ("No shared memory node communicators\n");
    }
    else {
      int                 intrasize;

      mpiret = MPI_Comm_size (intranode, &intrasize);
      SC_CHECK_MPI (mpiret);

      SC_GLOBAL_STATISTICSF ("Shared memory node communicator size: %d\n",
                             intrasize);
    }
  }
#endif
}

void
sc_finalize (void)
{
  int                 i;
  int                 retval;

  /* sc_packages is static and thus initialized to all zeros */
  for (i = sc_num_packages_alloc - 1; i >= 0; --i)
    if (sc_packages[i].is_registered)
      sc_package_unregister (i);

  SC_ASSERT (sc_num_packages == 0);
  sc_memory_check (-1);

  free (sc_packages);
  sc_packages = NULL;
  sc_num_packages_alloc = 0;

  sc_set_signal_handler (0);
  sc_mpicomm = sc_MPI_COMM_NULL;

  sc_print_backtrace = 0;
  sc_identifier = -1;

  /* close trace file */
  if (sc_trace_file != NULL) {
    retval = fclose (sc_trace_file);
    SC_CHECK_ABORT (!retval, "Trace file close");

    sc_trace_file = NULL;
  }
}

int
sc_is_root (void)
{
  return sc_identifier <= 0;
}

/* enable logging for files compiled with C++ */

#ifndef __cplusplus
#undef SC_ABORTF
#undef SC_CHECK_ABORTF
#undef SC_GEN_LOGF
#undef SC_GLOBAL_LOGF
#undef SC_LOGF
#undef SC_GLOBAL_TRACEF
#undef SC_GLOBAL_LDEBUGF
#undef SC_GLOBAL_VERBOSEF
#undef SC_GLOBAL_INFOF
#undef SC_GLOBAL_STATISTICSF
#undef SC_GLOBAL_PRODUCTIONF
#undef SC_GLOBAL_ESSENTIALF
#undef SC_GLOBAL_LERRORF
#undef SC_TRACEF
#undef SC_LDEBUGF
#undef SC_VERBOSEF
#undef SC_INFOF
#undef SC_STATISTICSF
#undef SC_PRODUCTIONF
#undef SC_ESSENTIALF
#undef SC_LERRORF
#endif

#ifndef SC_SPLINT

void
SC_ABORTF (const char *fmt, ...)
{
  va_list             ap;

  va_start (ap, fmt);
  sc_abort_verbosev ("<unknown>", 0, fmt, ap);
  va_end (ap);
}

void
SC_CHECK_ABORTF (int success, const char *fmt, ...)
{
  va_list             ap;

  if (!success) {
    va_start (ap, fmt);
    sc_abort_verbosev ("<unknown>", 0, fmt, ap);
    va_end (ap);
  }
}

void
SC_GEN_LOGF (int package, int category, int priority, const char *fmt, ...)
{
  va_list             ap;

  va_start (ap, fmt);
  sc_logv ("<unknown>", 0, package, category, priority, fmt, ap);
  va_end (ap);
}

void
SC_GLOBAL_LOGF (int priority, const char *fmt, ...)
{
  va_list             ap;

  va_start (ap, fmt);
  sc_logv ("<unknown>", 0, sc_package_id, SC_LC_GLOBAL, priority, fmt, ap);
  va_end (ap);
}

void
SC_LOGF (int priority, const char *fmt, ...)
{
  va_list             ap;

  va_start (ap, fmt);
  sc_logv ("<unknown>", 0, sc_package_id, SC_LC_NORMAL, priority, fmt, ap);
  va_end (ap);
}

#define SC_LOG_IMP(n,p)                                 \
  void                                                  \
  SC_GLOBAL_ ## n ## F (const char *fmt, ...)           \
  {                                                     \
    va_list             ap;                             \
    va_start (ap, fmt);                                 \
    sc_logv ("<unknown>", 0, sc_package_id,             \
             SC_LC_GLOBAL, SC_LP_ ## p, fmt, ap);       \
    va_end (ap);                                        \
  }                                                     \
  void                                                  \
  SC_ ## n ## F (const char *fmt, ...)                  \
  {                                                     \
    va_list             ap;                             \
    va_start (ap, fmt);                                 \
    sc_logv ("<unknown>", 0, sc_package_id,             \
             SC_LC_NORMAL, SC_LP_ ## p, fmt, ap);       \
    va_end (ap);                                        \
  }

/* *INDENT-OFF* */
SC_LOG_IMP (TRACE, TRACE)
SC_LOG_IMP (LDEBUG, DEBUG)
SC_LOG_IMP (VERBOSE, VERBOSE)
SC_LOG_IMP (INFO, INFO)
SC_LOG_IMP (STATISTICS, STATISTICS)
SC_LOG_IMP (PRODUCTION, PRODUCTION)
SC_LOG_IMP (ESSENTIAL, ESSENTIAL)
SC_LOG_IMP (LERROR, ERROR)
/* *INDENT-ON* */

#endif<|MERGE_RESOLUTION|>--- conflicted
+++ resolved
@@ -52,11 +52,8 @@
   int                 log_indent;
   int                 malloc_count;
   int                 free_count;
-<<<<<<< HEAD
   int                 rc_active;
-=======
   int                 abort_mismatch;
->>>>>>> 2db37513
   const char         *name;
   const char         *full;
 #ifdef SC_ENABLE_PTHREAD
@@ -98,11 +95,8 @@
 
 static int          default_malloc_count = 0;
 static int          default_free_count = 0;
-<<<<<<< HEAD
 static int          default_rc_active = 0;
-=======
 static int          default_abort_mismatch = 1;
->>>>>>> 2db37513
 
 static int          sc_identifier = -1;
 static sc_MPI_Comm  sc_mpicomm = sc_MPI_COMM_NULL;
@@ -525,11 +519,7 @@
   sc_package_t       *p;
 
   if (package == -1) {
-<<<<<<< HEAD
-    SC_CHECK_ABORT (default_malloc_count == default_free_count,
-                    "Memory balance (default)");
     SC_CHECK_ABORT (default_rc_active == 0, "Leftover references (default)");
-=======
     if (default_abort_mismatch) {
       SC_CHECK_ABORT (default_malloc_count == default_free_count,
                       "Memory balance (default)");
@@ -537,16 +527,11 @@
     else if (default_malloc_count != default_free_count) {
       SC_GLOBAL_LERROR ("Memory balance (default)\n");
     }
->>>>>>> 2db37513
   }
   else {
     SC_ASSERT (sc_package_is_registered (package));
     p = sc_packages + package;
-<<<<<<< HEAD
-    SC_CHECK_ABORTF (p->malloc_count == p->free_count,
-                     "Memory balance (%s)", p->name);
     SC_CHECK_ABORTF (p->rc_active == 0, "Leftover references (%s)", p->name);
-=======
     if (p->abort_mismatch) {
       SC_CHECK_ABORTF (p->malloc_count == p->free_count,
                        "Memory balance (%s)", p->name);
@@ -554,7 +539,6 @@
     else if (p->malloc_count != p->free_count) {
       SC_GLOBAL_LERRORF ("Memory balance (%s)\n", p->name);
     }
->>>>>>> 2db37513
   }
 }
 
@@ -918,11 +902,8 @@
   new_package->log_indent = 0;
   new_package->malloc_count = 0;
   new_package->free_count = 0;
-<<<<<<< HEAD
   new_package->rc_active = 0;
-=======
   new_package->abort_mismatch = 1;
->>>>>>> 2db37513
   new_package->name = name;
   new_package->full = full;
 #ifdef SC_ENABLE_PTHREAD
