/*
  This file is part of p4est.
  p4est is a C library to manage a collection (a forest) of multiple
  connected adaptive quadtrees or octrees in parallel.

  Copyright (C) 2010 The University of Texas System
  Written by Carsten Burstedde, Lucas C. Wilcox, and Tobin Isaac

  p4est is free software; you can redistribute it and/or modify
  it under the terms of the GNU General Public License as published by
  the Free Software Foundation; either version 2 of the License, or
  (at your option) any later version.

  p4est is distributed in the hope that it will be useful,
  but WITHOUT ANY WARRANTY; without even the implied warranty of
  MERCHANTABILITY or FITNESS FOR A PARTICULAR PURPOSE.  See the
  GNU General Public License for more details.

  You should have received a copy of the GNU General Public License
  along with p4est; if not, write to the Free Software Foundation, Inc.,
  51 Franklin Street, Fifth Floor, Boston, MA 02110-1301, USA.
*/

/*
 * Usage: p4est_timings <configuration> <level>
 *        possible configurations:
 *        o unit      Refinement on the unit square.
 *        o periodic  Refinement on the unit square with periodic b.c.
 *        o three     Refinement on a forest with three trees.
 *        o moebius   Refinement on a 5-tree Moebius band.
 *        o star      Refinement on a 6-tree star shaped domain.
 *
 * Usage: p8est_timings <configuration> <level>
 *        possible configurations:
 *        o unit      Refinement on the unit cube.
 *        o periodic  Refinement on the unit cube with all-periodic b.c.
 *        o rotwrap   Refinement on the unit cube with weird periodic b.c.
 *        o twocubes  Refinement on a forest with two trees.
 *        o rotcubes  Refinement on a forest with six rotated trees.
 *        o shell     Refinement on a 24-tree spherical shell.
 */

#ifndef P4_TO_P8
#include <p4est_algorithms.h>
#include <p4est_bits.h>
#include <p4est_extended.h>
#include <p4est_ghost.h>
#include <p4est_nodes.h>
#include <p4est_vtk.h>
#include <p4est_lnodes.h>
#else
#include <p8est_algorithms.h>
#include <p8est_bits.h>
#include <p8est_extended.h>
#include <p8est_ghost.h>
#include <p8est_nodes.h>
#include <p8est_trilinear.h>
#include <p8est_vtk.h>
#include <p8est_lnodes.h>
#endif
#include <sc_flops.h>
#include <sc_statistics.h>
#include <sc_options.h>

/* #define P4EST_TIMINGS_VTK */

typedef enum
{
  P4EST_CONFIG_NULL,
  P4EST_CONFIG_UNIT,
  P4EST_CONFIG_PERIODIC,
#ifndef P4_TO_P8
  P4EST_CONFIG_THREE,
  P4EST_CONFIG_MOEBIUS,
  P4EST_CONFIG_STAR,
#else
  P4EST_CONFIG_ROTWRAP,
  P4EST_CONFIG_TWOCUBES,
  P4EST_CONFIG_ROTCUBES,
  P4EST_CONFIG_SHELL,
#endif
}
timings_config_t;

enum
{
  TIMINGS_REFINE,
  TIMINGS_BALANCE,
  TIMINGS_BALANCE_A,
  TIMINGS_BALANCE_COMM,
  TIMINGS_BALANCE_B,
  TIMINGS_BALANCE_A_COUNT_IN,
  TIMINGS_BALANCE_A_COUNT_OUT,
  TIMINGS_BALANCE_COMM_SENT,
  TIMINGS_BALANCE_COMM_NZPEERS,
  TIMINGS_BALANCE_B_COUNT_IN,
  TIMINGS_BALANCE_B_COUNT_OUT,
  TIMINGS_BALANCE_RANGES,
  TIMINGS_BALANCE_NOTIFY,
  TIMINGS_BALANCE_NOTIFY_ALLGATHER,
  TIMINGS_BALANCE_A_ZERO_SENDS,
  TIMINGS_BALANCE_A_ZERO_RECEIVES,
  TIMINGS_BALANCE_B_ZERO_SENDS,
  TIMINGS_BALANCE_B_ZERO_RECEIVES,
  TIMINGS_REBALANCE,
  TIMINGS_REBALANCE_A,
  TIMINGS_REBALANCE_COMM,
  TIMINGS_REBALANCE_B,
  TIMINGS_REBALANCE_A_COUNT_IN,
  TIMINGS_REBALANCE_A_COUNT_OUT,
  TIMINGS_REBALANCE_COMM_SENT,
  TIMINGS_REBALANCE_COMM_NZPEERS,
  TIMINGS_REBALANCE_B_COUNT_IN,
  TIMINGS_REBALANCE_B_COUNT_OUT,
  TIMINGS_PARTITION,
  TIMINGS_GHOSTS,
  TIMINGS_NODES,
  TIMINGS_TRILINEAR,
  TIMINGS_REPARTITION,
  TIMINGS_LNODES,
  TIMINGS_LNODES2,
  TIMINGS_LNODES4,
  TIMINGS_LNODES8,
  TIMINGS_NUM_STATS
};

typedef struct
{
  timings_config_t    config;
  int                 mpisize;
  int                 level;
  unsigned            checksum;
}
timings_regression_t;

typedef struct
{
  MPI_Comm            mpicomm;
  int                 mpisize;
  int                 mpirank;
}
mpi_context_t;

static int          refine_level = 0;
static int          level_shift = 0;

/* *INDENT-OFF* */
static const timings_regression_t regression_oldschool[] =
{
#ifndef P4_TO_P8
  { P4EST_CONFIG_UNIT, 1, 10, 0x6e3e83c4U },
  { P4EST_CONFIG_UNIT, 1, 11, 0x334bc3deU },
  { P4EST_CONFIG_UNIT, 64, 14, 0xad908ce4U },
  { P4EST_CONFIG_UNIT, 256, 15, 0x9e7da646U },
  { P4EST_CONFIG_STAR, 1, 6, 0x14107b57U },
  { P4EST_CONFIG_STAR, 4, 6, 0x14107b57U },
  { P4EST_CONFIG_STAR, 52, 13, 0xc86c74d9U },
  { P4EST_CONFIG_STAR, 64, 13, 0xc86c74d9U },
#else
  { P4EST_CONFIG_UNIT, 1, 5, 0xe1ffa67bU },
  { P4EST_CONFIG_UNIT, 1, 6, 0x2cad814dU },
  { P4EST_CONFIG_UNIT, 3, 8, 0xeb252238U },
  { P4EST_CONFIG_PERIODIC, 1, 5, 0x99874fedU },
  { P4EST_CONFIG_PERIODIC, 2, 5, 0x575af6d5U },
  { P4EST_CONFIG_PERIODIC, 7, 6, 0xbc35524aU },
  { P4EST_CONFIG_ROTWRAP, 2, 6, 0x372f7402U },
  { P4EST_CONFIG_ROTWRAP, 7, 6, 0xa2f1ee48U },
  { P4EST_CONFIG_TWOCUBES, 5, 6, 0xa8b1f54eU },
  { P4EST_CONFIG_TWOCUBES, 8, 5, 0x98d3579dU },
  { P4EST_CONFIG_ROTCUBES, 1, 5, 0x404e4aa8U },
  { P4EST_CONFIG_ROTCUBES, 7, 6, 0x4c381706U },
  { P4EST_CONFIG_SHELL, 1, 4, 0x8c56f159U },
  { P4EST_CONFIG_SHELL, 3, 5, 0xafbc4f8cU },
  { P4EST_CONFIG_SHELL, 5, 6, 0xf6d9efb8U },
#endif
  { P4EST_CONFIG_NULL, 0, 0, 0 }
};

static const timings_regression_t regression_latest[] =
{
#ifndef P4_TO_P8
<<<<<<< HEAD
#else
=======
  { P4EST_CONFIG_UNIT, 1, 10, 0x6e3e83c4U },
  { P4EST_CONFIG_UNIT, 1, 11, 0x334bc3deU },
  { P4EST_CONFIG_UNIT, 64, 14, 0xad908ce4U },
  { P4EST_CONFIG_UNIT, 256, 15, 0x9e7da646U },
  { P4EST_CONFIG_STAR, 1, 6, 0x14107b57U },
  { P4EST_CONFIG_STAR, 4, 6, 0x14107b57U },
  { P4EST_CONFIG_STAR, 52, 13, 0xc86c74d9U },
  { P4EST_CONFIG_STAR, 64, 13, 0xc86c74d9U },
#else
  { P4EST_CONFIG_UNIT, 1, 5, 0xc2012e84U },
  { P4EST_CONFIG_UNIT, 1, 6, 0x2cad814dU },
  { P4EST_CONFIG_UNIT, 3, 8, 0xeb252238U },
  { P4EST_CONFIG_PERIODIC, 1, 5, 0x2776c9b7U },
  { P4EST_CONFIG_PERIODIC, 2, 5, 0x2776c9b7U },
  { P4EST_CONFIG_PERIODIC, 7, 6, 0x4f281079U },
  { P4EST_CONFIG_ROTWRAP, 2, 6, 0x372f7402U },
  { P4EST_CONFIG_ROTWRAP, 7, 6, 0x372f7402U },
  { P4EST_CONFIG_TWOCUBES, 5, 6, 0xa8b1f54eU },
  { P4EST_CONFIG_TWOCUBES, 8, 5, 0x0aad11d0U },
  { P4EST_CONFIG_ROTCUBES, 1, 5, 0x404e4aa8U },
  { P4EST_CONFIG_ROTCUBES, 7, 6, 0x4c381706U },
  { P4EST_CONFIG_SHELL, 1, 4, 0x8c56f159U },
  { P4EST_CONFIG_SHELL, 3, 5, 0xafbc4f8cU },
  { P4EST_CONFIG_SHELL, 5, 6, 0xf6d9efb8U },
>>>>>>> e63e9045
#endif
  { P4EST_CONFIG_NULL, 0, 0, 0 }
};
/* *INDENT-ON* */

static int
refine_fractal (p4est_t * p4est, p4est_topidx_t which_tree,
                p4est_quadrant_t * q)
{
  int                 qid;

  if ((int) q->level >= refine_level) {
    return 0;
  }
  if ((int) q->level < refine_level - level_shift) {
    return 1;
  }

  qid = p4est_quadrant_child_id (q);
  return (qid == 0 || qid == 3
#ifdef P4_TO_P8
          || qid == 5 || qid == 6
#endif
    );
}

int
main (int argc, char **argv)
{
  int                 i;
  int                 mpiret;
  int                 wrongusage;
  unsigned            crc, gcrc;
  const char         *config_name;
  const char         *load_name;
  p4est_locidx_t     *quadrant_counts;
  p4est_gloidx_t      count_refined, count_balanced;
  p4est_gloidx_t      prev_quadrant, next_quadrant;
  p4est_gloidx_t      global_shipped;
  p4est_connectivity_t *connectivity;
  p4est_t            *p4est;
  p4est_nodes_t      *nodes;
  p4est_ghost_t      *ghost;
#ifdef P4_TO_P8
  int                 do_trilinear;
  trilinear_mesh_t   *mesh;
#endif
  p4est_lnodes_t     *lnodes;
  const timings_regression_t *r, *regression;
  timings_config_t    config;
  sc_statinfo_t       stats[TIMINGS_NUM_STATS];
  sc_flopinfo_t       fi, snapshot;
  mpi_context_t       mpi_context, *mpi = &mpi_context;
  sc_options_t       *opt;
  int                 overlap;
  int                 subtree;
  int                 borders;
  int                 max_ranges;
  int                 use_ranges, use_ranges_notify, use_balance_verify;
  int                 oldschool, generate;
  int                 first_argc;
  int                 test_multiple_orders;

  /* initialize MPI and p4est internals */
  mpiret = MPI_Init (&argc, &argv);
  SC_CHECK_MPI (mpiret);
  mpi->mpicomm = MPI_COMM_WORLD;
  mpiret = MPI_Comm_size (mpi->mpicomm, &mpi->mpisize);
  SC_CHECK_MPI (mpiret);
  mpiret = MPI_Comm_rank (mpi->mpicomm, &mpi->mpirank);
  SC_CHECK_MPI (mpiret);

  sc_init (mpi->mpicomm, 1, 1, NULL, SC_LP_DEFAULT);
#ifndef P4EST_DEBUG
  sc_set_log_defaults (NULL, NULL, SC_LP_STATISTICS);
#endif
  p4est_init (NULL, SC_LP_DEFAULT);

  /* process command line arguments */
  P4EST_GLOBAL_PRODUCTIONF ("Size of %dtant: %lld bytes\n", P4EST_DIM,
                            (long long) sizeof (p4est_quadrant_t));

  opt = sc_options_new (argv[0]);

  sc_options_add_switch (opt, 'o', "new-balance-overlap", &overlap,
                         "use the new balance overlap algorithm");
  sc_options_add_switch (opt, 's', "new-balance-subtree", &subtree,
                         "use the new balance subtree algorithm");
  sc_options_add_switch (opt, 'b', "new-balance-borders", &borders,
                         "use borders in balance");
  sc_options_add_int (opt, 'm', "max-ranges", &max_ranges, -1,
                      "override p4est_num_ranges");
  sc_options_add_switch (opt, 'r', "ranges", &use_ranges,
                         "use ranges in balance");
  sc_options_add_switch (opt, 't', "ranges-notify", &use_ranges_notify,
                         "use both ranges and notify");
  sc_options_add_switch (opt, 'y', "balance-verify", &use_balance_verify,
                         "use verifications in balance");
#ifdef P4_TO_P8
  sc_options_add_bool (opt, 0, "trilinear", &do_trilinear, 0,
                       "Time trilinear_mesh_new");
#endif
  sc_options_add_int (opt, 'l', "level", &refine_level, 0,
                      "initial refine level");
#ifndef P4_TO_P8
  sc_options_add_string (opt, 'c', "configuration", &config_name, "unit",
                         "configuration: unit|periodic|three|moebius|star");
#else
  sc_options_add_string (opt, 'c', "configuration", &config_name, "unit",
                         "configuration: unit|periodic|rotwrap|twocubes|rotcubes|shell");
#endif
  sc_options_add_bool (opt, 0, "oldschool", &oldschool, 0,
                       "Use original p4est_new call");
  sc_options_add_switch (opt, 0, "generate", &generate,
                         "Generate regression commands");
  sc_options_add_string (opt, 'f', "load-forest", &load_name, NULL,
                         "load saved " P4EST_STRING);
  sc_options_add_switch (opt, 0, "multiple-lnodes",
                         &test_multiple_orders,
                         "Also time lnodes for orders 2, 4, and 8");

  first_argc = sc_options_parse (p4est_package_id, SC_LP_DEFAULT,
                                 opt, argc, argv);
  if (first_argc < 0 || first_argc != argc) {
    sc_options_print_usage (p4est_package_id, SC_LP_ERROR, opt, NULL);
    return 1;
  }
  if (max_ranges < -1 || max_ranges == 0) {
    P4EST_GLOBAL_LERROR ("The -m / --max-ranges option must be positive\n");
    return 1;
  }
  sc_options_print_summary (p4est_package_id, SC_LP_PRODUCTION, opt);

  wrongusage = 0;
  config = P4EST_CONFIG_NULL;
  if (!strcmp (config_name, "unit")) {
    config = P4EST_CONFIG_UNIT;
  }
  else if (!strcmp (config_name, "periodic")) {
    config = P4EST_CONFIG_PERIODIC;
  }
#ifndef P4_TO_P8
  else if (!strcmp (config_name, "three")) {
    config = P4EST_CONFIG_THREE;
  }
  else if (!strcmp (config_name, "moebius")) {
    config = P4EST_CONFIG_MOEBIUS;
  }
  else if (!strcmp (config_name, "star")) {
    config = P4EST_CONFIG_STAR;
  }
#else
  else if (!strcmp (config_name, "rotwrap")) {
    config = P4EST_CONFIG_ROTWRAP;
  }
  else if (!strcmp (config_name, "twocubes")) {
    config = P4EST_CONFIG_TWOCUBES;
  }
  else if (!strcmp (config_name, "rotcubes")) {
    config = P4EST_CONFIG_ROTCUBES;
  }
  else if (!strcmp (config_name, "shell")) {
    config = P4EST_CONFIG_SHELL;
  }
#endif
  else if (load_name != NULL) {
    config_name = load_name;
  }
  else {
    wrongusage = 1;
  }
  if (wrongusage) {
    P4EST_GLOBAL_LERRORF ("Wrong configuration name given: %s\n",
                          config_name);
    sc_options_print_usage (p4est_package_id, SC_LP_ERROR, opt, NULL);
    sc_abort_collective ("Usage error");
  }

  /* get command line argument: maximum refinement level */
  level_shift = 4;

  /* print general setup information */
  P4EST_GLOBAL_STATISTICSF
    ("Processors %d configuration %s level %d shift %d\n", mpi->mpisize,
     config_name, refine_level, level_shift);

  /* start overall timing */
  mpiret = MPI_Barrier (mpi->mpicomm);
  SC_CHECK_MPI (mpiret);
  sc_flops_start (&fi);

  /* create connectivity and forest structures */
  regression = NULL;
  if (load_name == NULL) {
#ifndef P4_TO_P8
    if (config == P4EST_CONFIG_PERIODIC) {
      connectivity = p4est_connectivity_new_periodic ();
    }
    else if (config == P4EST_CONFIG_THREE) {
      connectivity = p4est_connectivity_new_corner ();
    }
    else if (config == P4EST_CONFIG_MOEBIUS) {
      connectivity = p4est_connectivity_new_moebius ();
    }
    else if (config == P4EST_CONFIG_STAR) {
      connectivity = p4est_connectivity_new_star ();
    }
    else {
      connectivity = p4est_connectivity_new_unitsquare ();
    }
#else
    if (config == P4EST_CONFIG_PERIODIC) {
      connectivity = p8est_connectivity_new_periodic ();
    }
    else if (config == P4EST_CONFIG_ROTWRAP) {
      connectivity = p8est_connectivity_new_rotwrap ();
    }
    else if (config == P4EST_CONFIG_TWOCUBES) {
      connectivity = p8est_connectivity_new_twocubes ();
    }
    else if (config == P4EST_CONFIG_ROTCUBES) {
      connectivity = p8est_connectivity_new_rotcubes ();
    }
    else if (config == P4EST_CONFIG_SHELL) {
      connectivity = p8est_connectivity_new_shell ();
    }
    else {
      connectivity = p8est_connectivity_new_unitcube ();
    }
#endif

    /* create new p4est from scratch */
    if (oldschool) {
      regression = regression_oldschool;
      p4est = p4est_new_ext (mpi->mpicomm, connectivity,
                             15, 0, 0, 0, NULL, NULL);
    }
    else {
      regression = regression_latest;
      p4est = p4est_new_ext (mpi->mpicomm, connectivity,
                             0, refine_level - level_shift, 1, 0, NULL, NULL);
    }

    /* print all available regression tests */
    if (generate) {
      const char         *config_name = NULL;

      P4EST_GLOBAL_PRODUCTION ("Checksum regression tests available:\n");
      for (r = regression; r->config != P4EST_CONFIG_NULL; ++r) {
        switch (r->config) {
        case P4EST_CONFIG_PERIODIC:
          config_name = "periodic";
          break;
#ifndef P4_TO_P8
        case P4EST_CONFIG_THREE:
          config_name = "three";
          break;
        case P4EST_CONFIG_MOEBIUS:
          config_name = "moebius";
          break;
        case P4EST_CONFIG_STAR:
          config_name = "star";
          break;
#else
        case P4EST_CONFIG_ROTWRAP:
          config_name = "rotwrap";
          break;
        case P4EST_CONFIG_TWOCUBES:
          config_name = "twocubes";
          break;
        case P4EST_CONFIG_ROTCUBES:
          config_name = "rotcubes";
          break;
        case P4EST_CONFIG_SHELL:
          config_name = "shell";
          break;
#endif
        default:
          config_name = "unit";
          break;
        }
        P4EST_GLOBAL_PRODUCTIONF ("mpirun -np %3d %s%s -c %10s -l %2d\n",
                                  r->mpisize, opt->program_path,
                                  oldschool ? " --oldschool" : "",
                                  config_name, r->level);
      }
    }
  }
  else {
    p4est = p4est_load (load_name, mpi->mpicomm, 0, 0, NULL, &connectivity);
  }

  p4est->inspect = P4EST_ALLOC_ZERO (p4est_inspect_t, 1);
  p4est->inspect->use_balance_ranges = use_ranges;
  p4est->inspect->use_balance_ranges_notify = use_ranges_notify;
  p4est->inspect->use_balance_verify = use_balance_verify;
  p4est->inspect->balance_max_ranges = max_ranges;
  P4EST_GLOBAL_STATISTICSF
    ("Balance: new overlap %d new subtree %d borders %d\n", overlap,
     (overlap && subtree), (overlap && borders));
  quadrant_counts = P4EST_ALLOC (p4est_locidx_t, p4est->mpisize);

  /* time refine */
  sc_flops_snap (&fi, &snapshot);
  p4est_refine (p4est, 1, refine_fractal, NULL);
  sc_flops_shot (&fi, &snapshot);
  sc_stats_set1 (&stats[TIMINGS_REFINE], snapshot.iwtime, "Refine");
#ifdef P4EST_TIMINGS_VTK
  p4est_vtk_write_file (p4est, "timings_refined");
#endif
  count_refined = p4est->global_num_quadrants;

  /* time balance */
  sc_flops_snap (&fi, &snapshot);
  p4est_balance (p4est, P4EST_CONNECT_FULL, NULL);
  sc_flops_shot (&fi, &snapshot);
  sc_stats_set1 (&stats[TIMINGS_BALANCE], snapshot.iwtime, "Balance");
  sc_stats_set1 (&stats[TIMINGS_BALANCE_A],
                 p4est->inspect->balance_A, "Balance A time");
  sc_stats_set1 (&stats[TIMINGS_BALANCE_COMM],
                 p4est->inspect->balance_comm, "Balance comm time");
  sc_stats_set1 (&stats[TIMINGS_BALANCE_B],
                 p4est->inspect->balance_B, "Balance B time");
  sc_stats_set1 (&stats[TIMINGS_BALANCE_A_COUNT_IN],
                 (double) p4est->inspect->balance_A_count_in,
                 "Balance A count inlist");
  sc_stats_set1 (&stats[TIMINGS_BALANCE_A_COUNT_OUT],
                 (double) p4est->inspect->balance_A_count_out,
                 "Balance A count outlist");
  sc_stats_set1 (&stats[TIMINGS_BALANCE_COMM_SENT],
                 (double) p4est->inspect->balance_comm_sent,
                 "Balance sent second round");
  sc_stats_set1 (&stats[TIMINGS_BALANCE_COMM_NZPEERS],
                 (double) p4est->inspect->balance_comm_nzpeers,
                 "Balance nonzero peers second round");
  sc_stats_set1 (&stats[TIMINGS_BALANCE_B_COUNT_IN],
                 (double) p4est->inspect->balance_B_count_in,
                 "Balance B count inlist");
  sc_stats_set1 (&stats[TIMINGS_BALANCE_B_COUNT_OUT],
                 (double) p4est->inspect->balance_B_count_out,
                 "Balance B count outlist");
  sc_stats_set1 (&stats[TIMINGS_BALANCE_RANGES],
                 p4est->inspect->balance_ranges, "Balance time for ranges");
  sc_stats_set1 (&stats[TIMINGS_BALANCE_NOTIFY],
                 p4est->inspect->balance_notify, "Balance time for notify");
  sc_stats_set1 (&stats[TIMINGS_BALANCE_NOTIFY_ALLGATHER],
                 p4est->inspect->balance_notify_allgather,
                 "Balance time for notify_allgather");
  sc_stats_set1 (&stats[TIMINGS_BALANCE_A_ZERO_RECEIVES],
                 p4est->inspect->balance_zero_receives[0],
                 "Balance A zero receives");
  sc_stats_set1 (&stats[TIMINGS_BALANCE_A_ZERO_SENDS],
                 p4est->inspect->balance_zero_sends[0],
                 "Balance A zero sends");
  sc_stats_set1 (&stats[TIMINGS_BALANCE_B_ZERO_RECEIVES],
                 p4est->inspect->balance_zero_receives[1],
                 "Balance B zero receives");
  sc_stats_set1 (&stats[TIMINGS_BALANCE_B_ZERO_SENDS],
                 p4est->inspect->balance_zero_sends[1],
                 "Balance B zero sends");
#ifdef P4EST_TIMINGS_VTK
  p4est_vtk_write_file (p4est, "timings_balanced");
#endif
  count_balanced = p4est->global_num_quadrants;
  crc = p4est_checksum (p4est);

  /* time rebalance - is a noop on the tree */
  sc_flops_snap (&fi, &snapshot);
  p4est_balance (p4est, P4EST_CONNECT_FULL, NULL);
  sc_flops_shot (&fi, &snapshot);
  sc_stats_set1 (&stats[TIMINGS_REBALANCE], snapshot.iwtime, "Rebalance");
  sc_stats_set1 (&stats[TIMINGS_REBALANCE_A],
                 p4est->inspect->balance_A, "Rebalance A time");
  sc_stats_set1 (&stats[TIMINGS_REBALANCE_COMM],
                 p4est->inspect->balance_comm, "Rebalance comm time");
  sc_stats_set1 (&stats[TIMINGS_REBALANCE_B],
                 p4est->inspect->balance_B, "Rebalance B time");
  sc_stats_set1 (&stats[TIMINGS_REBALANCE_A_COUNT_IN],
                 (double) p4est->inspect->balance_A_count_in,
                 "Rebalance A count inlist");
  sc_stats_set1 (&stats[TIMINGS_REBALANCE_A_COUNT_OUT],
                 (double) p4est->inspect->balance_A_count_out,
                 "Rebalance A count outlist");
  sc_stats_set1 (&stats[TIMINGS_REBALANCE_COMM_SENT],
                 (double) p4est->inspect->balance_comm_sent,
                 "Rebalance sent second round");
  sc_stats_set1 (&stats[TIMINGS_REBALANCE_COMM_NZPEERS],
                 (double) p4est->inspect->balance_comm_nzpeers,
                 "Rebalance nonzero peers second round");
  sc_stats_set1 (&stats[TIMINGS_REBALANCE_B_COUNT_IN],
                 (double) p4est->inspect->balance_B_count_in,
                 "Rebalance B count inlist");
  sc_stats_set1 (&stats[TIMINGS_REBALANCE_B_COUNT_OUT],
                 (double) p4est->inspect->balance_B_count_out,
                 "Rebalance B count outlist");
  P4EST_ASSERT (count_balanced == p4est->global_num_quadrants);
  P4EST_ASSERT (crc == p4est_checksum (p4est));

  /* time a uniform partition */
  sc_flops_snap (&fi, &snapshot);
  p4est_partition (p4est, NULL);
  sc_flops_shot (&fi, &snapshot);
  sc_stats_set1 (&stats[TIMINGS_PARTITION], snapshot.iwtime, "Partition");
#ifdef P4EST_TIMINGS_VTK
  p4est_vtk_write_file (p4est, "timings_partitioned");
#endif
  P4EST_ASSERT (crc == p4est_checksum (p4est));

  /* time building the ghost layer */
  sc_flops_snap (&fi, &snapshot);
  ghost = p4est_ghost_new (p4est, P4EST_CONNECT_FULL);
  sc_flops_shot (&fi, &snapshot);
  sc_stats_set1 (&stats[TIMINGS_GHOSTS], snapshot.iwtime, "Ghost layer");
  gcrc = p4est_ghost_checksum (p4est, ghost);

  /* time the node numbering */
  sc_flops_snap (&fi, &snapshot);
  nodes = p4est_nodes_new (p4est, ghost);
  sc_flops_shot (&fi, &snapshot);
  sc_stats_set1 (&stats[TIMINGS_NODES], snapshot.iwtime, "Nodes");

  /* set this anyway so the output format is dimension independent */
  sc_stats_set1 (&stats[TIMINGS_TRILINEAR], 0., "Trilinear");
#ifdef P4_TO_P8
  if (do_trilinear) {
    /* time trilinear mesh extraction */
    sc_flops_snap (&fi, &snapshot);
    mesh = p8est_trilinear_mesh_new_from_nodes (p4est, nodes);
    sc_flops_shot (&fi, &snapshot);
    sc_stats_set1 (&stats[TIMINGS_TRILINEAR], snapshot.iwtime, "Trilinear");

    /* destroy mesh related memory */
    p8est_trilinear_mesh_destroy (mesh);
  }
#endif
  p4est_nodes_destroy (nodes);

  /* time the lnode numbering */
  sc_flops_snap (&fi, &snapshot);
  lnodes = p4est_lnodes_new (p4est, ghost, 1);
  sc_flops_shot (&fi, &snapshot);
  sc_stats_set1 (&stats[TIMINGS_LNODES], snapshot.iwtime, "L-Nodes");
  p4est_lnodes_destroy (lnodes);

  if (test_multiple_orders) {
    sc_flops_snap (&fi, &snapshot);
    lnodes = p4est_lnodes_new (p4est, ghost, 2);
    sc_flops_shot (&fi, &snapshot);
    sc_stats_set1 (&stats[TIMINGS_LNODES2], snapshot.iwtime, "L-Nodes 2");
    p4est_lnodes_destroy (lnodes);

    sc_flops_snap (&fi, &snapshot);
    lnodes = p4est_lnodes_new (p4est, ghost, 4);
    sc_flops_shot (&fi, &snapshot);
    sc_stats_set1 (&stats[TIMINGS_LNODES4], snapshot.iwtime, "L-Nodes 4");
    p4est_lnodes_destroy (lnodes);

    sc_flops_snap (&fi, &snapshot);
    lnodes = p4est_lnodes_new (p4est, ghost, 8);
    sc_flops_shot (&fi, &snapshot);
    sc_stats_set1 (&stats[TIMINGS_LNODES8], snapshot.iwtime, "L-Nodes 8");
    p4est_lnodes_destroy (lnodes);
  }
  else {
    sc_stats_set1 (&stats[TIMINGS_LNODES2], 0., "L-Nodes 2");
    sc_stats_set1 (&stats[TIMINGS_LNODES4], 0., "L-Nodes 4");
    sc_stats_set1 (&stats[TIMINGS_LNODES8], 0., "L-Nodes 8");
  }

  p4est_ghost_destroy (ghost);

  /* time a partition with a shift of all elements by one processor */
  for (i = 0, next_quadrant = 0; i < p4est->mpisize; ++i) {
    prev_quadrant = next_quadrant;
    next_quadrant = (p4est->global_num_quadrants * (i + 1)) / p4est->mpisize;
    quadrant_counts[i] = (p4est_locidx_t) (next_quadrant - prev_quadrant);
  }
  if (p4est->mpisize > 1) {
    quadrant_counts[0] += quadrant_counts[p4est->mpisize - 1];  /* same type */
    quadrant_counts[p4est->mpisize - 1] = 0;
  }

  sc_flops_snap (&fi, &snapshot);
  global_shipped = p4est_partition_given (p4est, quadrant_counts);
  sc_flops_shot (&fi, &snapshot);
  sc_stats_set1 (&stats[TIMINGS_REPARTITION], snapshot.iwtime, "Repartition");

  P4EST_GLOBAL_PRODUCTIONF
    ("Done " P4EST_STRING "_partition_given shipped %lld quadrants %.3g%%\n",
     (long long) global_shipped,
     global_shipped * 100. / p4est->global_num_quadrants);
  P4EST_ASSERT (crc == p4est_checksum (p4est));

  /* verify forest checksum */
  if (regression != NULL && mpi->mpirank == 0) {
    for (r = regression; r->config != P4EST_CONFIG_NULL; ++r) {
      if (r->config != config || r->mpisize != mpi->mpisize
          || r->level != refine_level)
        continue;
      SC_CHECK_ABORT (crc == r->checksum, "Checksum mismatch");
      P4EST_GLOBAL_INFO ("Checksum regression OK\n");
      break;
    }
  }

  /* print status and checksum */
  P4EST_GLOBAL_STATISTICSF ("Processors %d level %d shift %d"
                            " checksums 0x%08x 0x%08x\n",
                            mpi->mpisize, refine_level, level_shift,
                            crc, gcrc);
  P4EST_GLOBAL_STATISTICSF ("Level %d refined to %lld balanced to %lld\n",
                            refine_level, (long long) count_refined,
                            (long long) count_balanced);

  /* calculate and print timings */
  sc_stats_compute (mpi->mpicomm, TIMINGS_NUM_STATS, stats);
  sc_stats_print (p4est_package_id, SC_LP_STATISTICS,
                  TIMINGS_NUM_STATS, stats, 1, 1);

  /* destroy the p4est and its connectivity structure */
  P4EST_FREE (quadrant_counts);
  P4EST_FREE (p4est->inspect);
  p4est_destroy (p4est);
  p4est_connectivity_destroy (connectivity);

  sc_options_destroy (opt);

  /* clean up and exit */
  sc_finalize ();

  mpiret = MPI_Finalize ();
  SC_CHECK_MPI (mpiret);

  return 0;
}<|MERGE_RESOLUTION|>--- conflicted
+++ resolved
@@ -179,9 +179,6 @@
 static const timings_regression_t regression_latest[] =
 {
 #ifndef P4_TO_P8
-<<<<<<< HEAD
-#else
-=======
   { P4EST_CONFIG_UNIT, 1, 10, 0x6e3e83c4U },
   { P4EST_CONFIG_UNIT, 1, 11, 0x334bc3deU },
   { P4EST_CONFIG_UNIT, 64, 14, 0xad908ce4U },
@@ -206,7 +203,6 @@
   { P4EST_CONFIG_SHELL, 1, 4, 0x8c56f159U },
   { P4EST_CONFIG_SHELL, 3, 5, 0xafbc4f8cU },
   { P4EST_CONFIG_SHELL, 5, 6, 0xf6d9efb8U },
->>>>>>> e63e9045
 #endif
   { P4EST_CONFIG_NULL, 0, 0, 0 }
 };
