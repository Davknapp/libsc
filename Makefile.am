
# This file is part of the SC Library
# Makefile.am in toplevel directory

ACLOCAL_AMFLAGS = -I config

# initialize empty variables
AM_CPPFLAGS =
BUILT_SOURCES =
CLEANFILES =
DISTCLEANFILES =
EXTRA_DIST =
LDADD =
LINT_CSOURCES =
TESTS =
bin_PROGRAMS =
check_PROGRAMS =
include_HEADERS =
lib_LTLIBRARIES =
nodist_include_HEADERS =
noinst_HEADERS =
noinst_PROGRAMS =
sysconf_DATA =

# pkg-config configuration file
pkgconfig_DATA = config/sc_autotools.pc

# use this if you want to link in libsc without autotools
sysconf_DATA += config/Makefile.sc.mk
CLEANFILES += config/Makefile.sc.mk
config/Makefile.sc.mk : config/Makefile.sc.pre
	cat $< | \
        sed -e 's,{\(.*prefix\)},{sc_\1},g' \
            -e 's,^\(.*prefix *=\),sc_\1,g' > $@

# install libsc m4 macros in a dedicated directory
scaclocaldir = $(datadir)/aclocal
dist_scaclocal_DATA = \
        config/sc_builtin.m4 config/sc_memalign.m4 config/sc_include.m4 \
        config/ax_prefix_config_h.m4 config/ax_split_version.m4 \
        config/sc_package.m4 config/sc_mpi.m4 \
        config/sc_pthread.m4 config/sc_openmp.m4 config/sc_v4l2.m4 \
        config/sc_qsort.m4

# install example .ini files in a dedicated directory
scinidir = $(datadir)/ini
dist_scini_DATA =

# handle toplevel directory
EXTRA_DIST += \
        bootstrap scindent build-aux/git-version-gen build-aux/git2cl doc \
        cmake CMakeLists.txt src/CMakeLists.txt \
        example/CMakeLists.txt test/CMakeLists.txt CMakePresets.json

DISTCLEANFILES += \
        _configs.sed config/sc_config.h config/sc_autotools.pc
.PHONY: ChangeLog

# setup test environment
LOG_COMPILER = @SC_MPIRUN@ @SC_MPI_TEST_FLAGS@ \
               @SC_VALGRIND@ @SC_VALGRIND_FLAGS@

# non-recursive build
include src/Makefile.am
include iniparser/Makefile.am
include libb64/Makefile.am
include test/Makefile.am
## include example/bspline/Makefile.am
## include example/cuda/Makefile.am
## include example/dmatrix/Makefile.am
include example/function/Makefile.am
include example/logging/Makefile.am
include example/options/Makefile.am
include example/pthread/Makefile.am
## include example/openmp/Makefile.am
include example/v3basics/Makefile.am
include example/v4l2/Makefile.am
## include example/warp/Makefile.am
include example/testing/Makefile.am

## This was only used for our lint code, which needs to be replaced.
##
## # lint static syntax checker
## ALL_LINT_FLAGS = $(LINT_FLAGS) $(DEFS) $(DEFAULT_INCLUDES) $(INCLUDES) \
##                  $(MPI_INCLUDES) $(AM_CPPFLAGS) $(CPPFLAGS) $(AM_CFLAGS) \
##                  $(src_libsc_a_CPPFLAGS)
## lint:
## if LINT
## 	for f in $(LINT_CSOURCES) ; do \
## 		$(LINT) $(ALL_LINT_FLAGS) $(top_srcdir)/$$f || \
## 		echo "Lint check failed for $$f" ; \
## 	done
## else
## 	@echo "Static source code check disabled by configure"
## endif
## .PHONY: lint

# revision control and ChangeLog
ChangeLog:
	(GIT_DIR=@top_srcdir@/.git git log > .ChangeLog.tmp && \
         cat .ChangeLog.tmp | @top_srcdir@/build-aux/git2cl > ChangeLog) ; \
        rm -f .ChangeLog.tmp

dist-hook:
	echo $(VERSION) > $(distdir)/.tarball-version
	(GITGEN_VERSION=`(cd @top_srcdir@ && ./build-aux/git-version-gen\
                .tarball-version)` ; \
	 test "x$(VERSION)" = "x$${GITGEN_VERSION}" || \
         ((echo "Stale version;"; echo $(VERSION); echo "$${GITGEN_VERSION}"; \
           echo "Please run:" ; \
           echo "     (cd @top_srcdir@ && ./bootstrap)" ; \
           echo "before make dist") 1>&2 ; rm -r $(distdir) ; exit 1))

install-data-hook:
	cd $(DESTDIR)$(pkgconfigdir) && \
              mv -f sc_autotools.pc "libsc-$(VERSION).pc"

uninstall-hook:
	cd $(DESTDIR)$(pkgconfigdir) && rm -f "libsc-$(VERSION).pc"

## From the GNU automake documentation "What gets Cleaned"
## -------------------------------------------------------

## If make built it, and it is commonly something that one would want to rebuild
## (for instance, a .o file), then mostlyclean should delete it.
## Otherwise, if make built it, then clean should delete it.
clean-local:
	rm -f ChangeLog

## If configure built it, then distclean should delete it.
distclean-local:
	rm -f doc/Doxyfile

## If the maintainer built it (for instance, a .info file), then
## maintainer-clean should delete it. However maintainer-clean should not delete
## anything that needs to exist in order to run ‘./configure && make’.
maintainer-clean-local:
<<<<<<< HEAD
	rm -rf doc/{html,latex,man}
	rmdir --ignore-fail-on-non-empty doc

doxygen: doc/Doxyfile
=======
	rm -rf doc/{html,latex,man,*.doxygen.tags}

doxygen-local: doc/Doxyfile
>>>>>>> 48ec3ef2
	cd doc && doxygen Doxyfile

.PHONY: doxygen<|MERGE_RESOLUTION|>--- conflicted
+++ resolved
@@ -135,16 +135,9 @@
 ## maintainer-clean should delete it. However maintainer-clean should not delete
 ## anything that needs to exist in order to run ‘./configure && make’.
 maintainer-clean-local:
-<<<<<<< HEAD
-	rm -rf doc/{html,latex,man}
-	rmdir --ignore-fail-on-non-empty doc
-
-doxygen: doc/Doxyfile
-=======
 	rm -rf doc/{html,latex,man,*.doxygen.tags}
 
 doxygen-local: doc/Doxyfile
->>>>>>> 48ec3ef2
 	cd doc && doxygen Doxyfile
 
 .PHONY: doxygen